--- conflicted
+++ resolved
@@ -360,23 +360,10 @@
                    const allocator_type& alloc = allocator_type())
         : hashpower_(reserve_calc(n)), buckets_(hashsize(hashpower())),
           locks_(std::min(locks_t::size(), hashsize(hashpower()))),
-<<<<<<< HEAD
-          expansion_lock_(), minimum_load_factor_(mlf), maximum_hashpower_(mhp),
-          hash_fn(hf), eq_fn(eql), pair_allocator_(alloc) {
-        if (maximum_hashpower() != LIBCUCKOO_NO_MAXIMUM_HASHPOWER &&
-            hashpower() > maximum_hashpower()) {
-            throw std::invalid_argument(
-                "hashpower for initial size " +
-                boost::lexical_cast<std::string>(hashpower()) +
-                " is greater than the maximum hashpower");
-        }
-    }
-=======
           expansion_lock_(),
           minimum_load_factor_(LIBCUCKOO_DEFAULT_MINIMUM_LOAD_FACTOR),
           maximum_hashpower_(LIBCUCKOO_NO_MAXIMUM_HASHPOWER),
           hash_fn(hf), eq_fn(eql), pair_allocator_(alloc) {}
->>>>>>> e5ee37c4
 
     ~cuckoohash_map()
         BOOST_NOEXCEPT_IF(boost::is_nothrow_destructible<Bucket>::value) {
