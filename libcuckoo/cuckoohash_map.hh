/** \file */

#ifndef _CUCKOOHASH_MAP_HH
#define _CUCKOOHASH_MAP_HH
#include <stdint.h>
#include <algorithm>
#include <bitset>
#include <cassert>
#include <climits>
#include <cmath>
#include <cstdlib>
#include <cstring>
#include <functional>
#include <iterator>
#include <limits>
#include <memory>
#include <stdexcept>
#include <utility>
#include <vector>

#include <boost/aligned_storage.hpp>
#include <boost/array.hpp>
#include <boost/atomic.hpp>
#include <boost/config.hpp>
#include <boost/container/allocator_traits.hpp>
#include <boost/container/vector.hpp>
#include <boost/core/ref.hpp>
#include <boost/exception/exception.hpp>
#include <boost/function.hpp>
#include <boost/interprocess/containers/pair.hpp>
#include <boost/lexical_cast.hpp>
#include <boost/move/move.hpp>
#include <boost/ref.hpp>
#include <boost/shared_ptr.hpp>
#include <boost/static_assert.hpp>
#include <boost/thread.hpp>
#include <boost/tuple/tuple.hpp>
#include <boost/type_traits.hpp>

#include "cuckoohash_config.hh"
#include "cuckoohash_util.hh"
#include "lazy_array.hh"

//! cuckoohash_map is the hash table class.
template < class Key,
           class T,
           class Hash = boost::hash<Key>,
           class Pred = std::equal_to<Key>,
<<<<<<< HEAD
           class Alloc = std::allocator<std::pair<const Key, T> >,
           size_t SLOT_PER_BUCKET = DEFAULT_SLOT_PER_BUCKET
=======
           class Alloc = std::allocator<std::pair<const Key, T>>,
           size_t SLOT_PER_BUCKET = LIBCUCKOO_DEFAULT_SLOT_PER_BUCKET
>>>>>>> f9c1d7eb
           >
class cuckoohash_map {
public:
    //! key_type is the type of keys.
    typedef Key                     key_type;
    //! value_type is the type of key-value pairs.
    typedef boost::interprocess::pair<const Key, T> value_type;
    //! mapped_type is the type of values.
    typedef T                       mapped_type;
    //! hasher is the type of the hash function.
    typedef Hash                    hasher;
    //! key_equal is the type of the equality predicate.
    typedef Pred                    key_equal;
    //! allocator_type is the type of the allocator
    typedef Alloc                   allocator_type;

    //! slot_per_bucket is the number of items each bucket in the table can hold
    BOOST_STATIC_CONSTEXPR size_t slot_per_bucket = SLOT_PER_BUCKET;

    //! For any update operations, the callable passed in must be convertible to
    //! the following type
    typedef boost::function<void(mapped_type&)> updater_type;

    //! Class returned by operator[] which wraps an entry in the hash table.
    //! Note that this reference type behaves somewhat differently from an STL
    //! map reference. Most importantly, running this operator will not insert a
    //! default key-value pair into the map if the given key is not already in
    //! the map.
    class reference {
        // Note that this implementation is not exactly STL compliant. To
        // maintain performance and avoid hitting the hash table too many times,
        // The reference object is *lazy*. In other words,
        //
        //  - operator[] does not actually perform an insert. It returns a
        //    reference object pointing to the requested key.
        //  - On table[i] = val // reference::operator=(mapped_type)
        //    an update / insert is called
        //  - On table[i] = table[j] // reference::operator=(const reference&)
        //    an update / insert is called with the value of table[j]
        //  - On val = table[i] // operator mapped_type()
        //    a find is called
        //  - On table[i] (i.e. no operation performed)
        //    the destructor is called immediately (reference::~reference())
        //    and nothing happens.

        //! Delete the default constructor, which should never be used
        BOOST_DELETED_FUNCTION(reference());

    public:
        //! Casting to \p mapped_type runs a find for the stored key. If the
        //! find fails, it will thrown an exception.
        operator mapped_type() const {
            return owner_.find(key_);
        }

    private:
        struct UpsertFn {
            UpsertFn(const mapped_type& val) : val(val) {}
            void operator()(mapped_type& v) const {
                v = val;
            }
            const mapped_type& val;
        };

    public:
        //! The assignment operator will first try to update the value at the
        //! reference's key. If the key isn't in the table, it will insert the
        //! key with \p val.
        reference& operator=(const mapped_type& val) {
            owner_.upsert(key_, UpsertFn(val), val);
            return *this;
        }

        //! The copy assignment operator doesn't actually copy the passed-in
        //! reference. Instead, it has the same behavior as operator=(const
        //! mapped_type& val).
        reference& operator=(const reference& ref) {
            *this = (mapped_type) ref;
            return *this;
        }

    private:
        // private constructor which initializes the owner and key
        reference(
            cuckoohash_map<Key, T, Hash, Pred, Alloc, slot_per_bucket>& owner,
            const key_type& key) : owner_(owner), key_(key) {}

        // reference to the hash map instance
        cuckoohash_map<Key, T, Hash, Pred, Alloc, slot_per_bucket>& owner_;
        // the referenced key
        const key_type& key_;

        // cuckoohash_map needs to call the private constructor
        friend class cuckoohash_map<Key, T, Hash, Pred, Alloc, slot_per_bucket>;
    };

    //! Const version of \ref reference
    typedef const mapped_type const_reference;

private:
    typedef uint8_t partial_t;

    // Constants used internally

    // true if the key is small and simple, which means using partial keys for
    // lookup would probably slow us down
    BOOST_STATIC_CONSTEXPR bool is_simple =
        boost::is_pod<key_type>::value && sizeof(key_type) <= 8;

    // We enable certain methods only if the mapped_type is copy-assignable
    BOOST_STATIC_CONSTEXPR bool value_copy_assignable =
        boost::is_copy_assignable<mapped_type>::value;

    // number of locks in the locks array
    BOOST_STATIC_CONSTEXPR size_t kNumLocks = 1 << 16;

    // number of cores on the machine
    static size_t kNumCores() {
        static boost::atomic<size_t> cores;
        if (!cores.load(boost::memory_order_relaxed))
            cores.store(boost::thread::hardware_concurrency(),
                        boost::memory_order_relaxed);
        return cores.load(boost::memory_order_relaxed);
    }

    // A fast, lightweight spinlock
    LIBCUCKOO_SQUELCH_PADDING_WARNING
    class BOOST_ALIGNMENT(64) spinlock {
    private:
        BOOST_MOVABLE_BUT_NOT_COPYABLE(spinlock);
        boost::atomic_flag lock_;

    public:
        boost::atomic<size_t> elems_in_buckets;

        spinlock() : elems_in_buckets(0) {
            lock_.clear();
        }

        inline void lock() {
            while (lock_.test_and_set(boost::memory_order_acq_rel));
        }

        inline void unlock() {
            lock_.clear(boost::memory_order_release);
        }

        inline bool try_lock() {
            return !lock_.test_and_set(boost::memory_order_acq_rel);
        }

    };

    typedef enum {
        ok,
        failure,
        failure_key_not_found,
        failure_key_duplicated,
        failure_table_full,
        failure_under_expansion,
    } cuckoo_status;

    // The Bucket type holds slot_per_bucket partial keys, key-value pairs, and
    // a occupied bitset, which indicates whether the slot at the given bit
    // index is in the table or not. It uses aligned_storage arrays to store the
    // keys and values to allow constructing and destroying key-value pairs in
    // place. Internally, the values are stored without the const qualifier in
    // the key, to enable modifying bucket memory.
    typedef boost::interprocess::pair<Key, T> storage_value_type;
    class Bucket {
    private:
        boost::array<partial_t, slot_per_bucket> partials_;
        std::bitset<slot_per_bucket> occupied_;
        boost::array<typename boost::aligned_storage<
                         sizeof(storage_value_type),
                         boost::alignment_of<storage_value_type>::value>::type,
                     slot_per_bucket>
            kvpairs_;

    public:
        const partial_t& partial(size_t ind) const {
            return partials_[ind];
        }

        partial_t& partial(size_t ind) {
            return partials_[ind];
        }

        const value_type& kvpair(size_t ind) const {
            return *static_cast<const value_type*>(
                static_cast<const void*>(&kvpairs_[ind]));
        }

        value_type& kvpair(size_t ind) {
            return *static_cast<value_type*>(
                static_cast<void*>(&kvpairs_[ind]));
        }

        storage_value_type& storage_kvpair(size_t ind) {
            return *static_cast<storage_value_type*>(
                static_cast<void*>(&kvpairs_[ind]));
        }

        bool occupied(size_t ind) const {
            return occupied_[ind];
        }

        const key_type& key(size_t ind) const {
            return kvpair(ind).first;
        }

        const mapped_type& val(size_t ind) const {
            return kvpair(ind).second;
        }

        mapped_type& val(size_t ind) {
            return kvpair(ind).second;
        }

<<<<<<< HEAD
        template <typename K, typename V>
        void setKV(size_t ind, partial_t p, BOOST_FWD_REF(K) k,
                   BOOST_FWD_REF(V) v) {
            partial(ind) = p;
            typename boost::container::allocator_traits<
                allocator_type>::template rebind_alloc<storage_value_type>
                pair_allocator;

            occupied_[ind] = true;

            boost::container::allocator_traits<allocator_type>::
                template rebind_traits<storage_value_type>::construct(
                    pair_allocator, &storage_kvpair(ind), boost::forward<K>(k),
                    boost::forward<V>(v));
=======
        template <typename K, typename... Args>
        void setKV(allocator_type& alloc,
                   size_t ind, partial_t p, K&& k, Args&&... args) {
            partial(ind) = p;
            occupied_[ind] = true;
            alloc.construct(
                &storage_kvpair(ind),
                std::piecewise_construct,
                std::forward_as_tuple(std::forward<K>(k)),
                std::forward_as_tuple(std::forward<Args>(args)...));
>>>>>>> f9c1d7eb
        }

        void eraseKV(size_t ind) {
            occupied_[ind] = false;
            (&kvpair(ind))->~value_type();
        }

        void clear() {
            for (size_t i = 0; i < slot_per_bucket; ++i) {
                if (occupied(i)) {
                    eraseKV(i);
                }
            }
        }

        // Moves the item in b1[slot1] into b2[slot2] without copying
        static void move_to_bucket(
            allocator_type& alloc,
            Bucket& b1, size_t slot1,
            Bucket& b2, size_t slot2) {
            assert(b1.occupied(slot1));
            assert(!b2.occupied(slot2));
            storage_value_type& tomove = b1.storage_kvpair(slot1);
<<<<<<< HEAD
            b2.setKV(slot2, b1.partial(slot1),
                     boost::move(tomove.first), boost::move(tomove.second));
=======
            b2.setKV(alloc, slot2, b1.partial(slot1),
                     std::move(tomove.first), std::move(tomove.second));
>>>>>>> f9c1d7eb
            b1.eraseKV(slot1);
        }
    };

    // The type of the buckets container
    typedef boost::container::vector<
        Bucket, typename boost::container::allocator_traits<
                    allocator_type>::template rebind_alloc<Bucket> >
        buckets_t;

    // The type of the locks container
<<<<<<< HEAD
    BOOST_STATIC_ASSERT_MSG(
        LOCK_ARRAY_GRANULARITY >= 0 && LOCK_ARRAY_GRANULARITY <= 16,
        "LOCK_ARRAY_GRANULARITY constant must be between 0 and 16, inclusive");
    typedef lazy_array<
        16 - LOCK_ARRAY_GRANULARITY, LOCK_ARRAY_GRANULARITY, spinlock,
        libcuckoo_aligned_allocator<typename boost::container::allocator_traits<
            allocator_type>::template rebind_alloc<spinlock> > >
        locks_t;
=======
    static_assert(LIBCUCKOO_LOCK_ARRAY_GRANULARITY >= 0 &&
                  LIBCUCKOO_LOCK_ARRAY_GRANULARITY <= 16,
                  "LIBCUCKOO_LOCK_ARRAY_GRANULARITY constant must be between "
                  "0 and 16, inclusive");
    typedef libcuckoo_lazy_array<
        16 - LIBCUCKOO_LOCK_ARRAY_GRANULARITY, LIBCUCKOO_LOCK_ARRAY_GRANULARITY,
        spinlock,
        typename allocator_type::template rebind<spinlock>::other> locks_t;
>>>>>>> f9c1d7eb

    // The type of the expansion lock
    typedef boost::mutex expansion_lock_t;

    // cacheint is a cache-aligned atomic integer type.
    LIBCUCKOO_SQUELCH_PADDING_WARNING
    struct BOOST_ALIGNMENT(64) cacheint {
        boost::atomic<size_t> num;

        cacheint(): num(0) {}
        cacheint(size_t x): num(x) {}
        cacheint(const cacheint& x): num(x.num.load()) {}
        cacheint(BOOST_RV_REF(cacheint) x) : num(x.num.load()) {}
        cacheint& operator=(BOOST_COPY_ASSIGN_REF(cacheint) x) {
            num = x.num.load();
            return *this;
        }
        cacheint& operator=(BOOST_RV_REF(cacheint) x) {
            num = x.num.load();
            return *this;
        }

    private:
        BOOST_COPYABLE_AND_MOVABLE(cacheint);
    };

    // Helper methods to read and write hashpower_ with the correct memory
    // barriers
    size_t get_hashpower() const {
        return hashpower_.load(boost::memory_order_acquire);
    }

    void set_hashpower(size_t val) {
        hashpower_.store(val, boost::memory_order_release);
    }

    // reserve_calc takes in a parameter specifying a certain number of slots
    // for a table and returns the smallest hashpower that will hold n elements.
    static size_t reserve_calc(const size_t n) {
        const size_t buckets = (n + slot_per_bucket - 1) / slot_per_bucket;
        size_t blog2;
        for (blog2 = 1; (1ULL << blog2) < buckets; ++blog2);
        assert(n <= hashsize(blog2) * slot_per_bucket);
        return blog2;
    }

public:
    /**
     * Creates a new cuckohash_map instance
     *
     * @param n the number of elements to reserve space for initially
     * @param mlf the minimum load factor required that the
     * table allows for automatic expansion.
     * @param mhp the maximum hashpower that the table can take on (pass in 0
     * for no limit)
     * @param hf hash function instance to use
     * @param eql equality function instance to use
     * @throw std::invalid_argument if the given minimum load factor is invalid,
     * or if the initial space exceeds the maximum hashpower
     */
    cuckoohash_map(size_t n = LIBCUCKOO_DEFAULT_SIZE,
                   double mlf = LIBCUCKOO_DEFAULT_MINIMUM_LOAD_FACTOR,
                   size_t mhp = LIBCUCKOO_NO_MAXIMUM_HASHPOWER,
                   const hasher& hf = hasher(),
                   const key_equal& eql = key_equal(),
                   const allocator_type& alloc = allocator_type())
        : hash_fn(hf), eq_fn(eql), pair_allocator_(alloc) {
        minimum_load_factor(mlf);
        maximum_hashpower(mhp);
        const size_t hp = reserve_calc(n);
        if (mhp != LIBCUCKOO_NO_MAXIMUM_HASHPOWER && hp > mhp) {
            throw std::invalid_argument(
                "hashpower for initial size " +
                boost::lexical_cast<std::string>(hp) +
                " is greater than the maximum hashpower");
        }
        set_hashpower(hp);
        buckets_.resize(hashsize(hp));
        locks_.allocate(std::min(locks_t::size(), hashsize(hp)));
    }

    ~cuckoohash_map() {
        cuckoo_clear();
    }

    //! clear removes all the elements in the hash table, calling their
    //! destructors.
    void clear() BOOST_NOEXCEPT_OR_NOTHROW {
        AllUnlocker unlocker = snapshot_and_lock_all();
        cuckoo_clear();
    }

    //! size returns the number of items currently in the hash table. Since it
    //! doesn't lock the table, elements can be inserted during the computation,
    //! so the result may not necessarily be exact.
    size_t size() const BOOST_NOEXCEPT_OR_NOTHROW {
        return cuckoo_size();
    }

    //! empty returns true if the table is empty.
    bool empty() const BOOST_NOEXCEPT_OR_NOTHROW {
        return size() == 0;
    }

    //! hashpower returns the hashpower of the table, which is
    //! log<SUB>2</SUB>(the number of buckets).
    size_t hashpower() const BOOST_NOEXCEPT_OR_NOTHROW {
        return get_hashpower();
    }

    //! bucket_count returns the number of buckets in the table.
    size_t bucket_count() const BOOST_NOEXCEPT_OR_NOTHROW {
        return hashsize(get_hashpower());
    }

    //! load_factor returns the ratio of the number of items in the table to the
    //! total number of available slots in the table.
    double load_factor() const BOOST_NOEXCEPT_OR_NOTHROW {
        return cuckoo_loadfactor(get_hashpower());
    }

    /**
     * Sets the minimum load factor allowed for automatic expansions. If an
     * expansion is needed when the load factor of the table is lower than this
     * threshold, the libcuckoo_load_factor_too_low exception is thrown.
     *
     * @param mlf the load factor to set the minimum to
     * @throw std::invalid_argument if the given load factor is less than 0.0
     * or greater than 1.0
     */
    void minimum_load_factor(const double mlf) {
        if (mlf < 0.0) {
            throw std::invalid_argument("load factor " +
                                        boost::lexical_cast<std::string>(mlf) +
                                        " cannot be "
                                        " less than 0");
        } else if (mlf > 1.0) {
            throw std::invalid_argument("load factor " +
                                        boost::lexical_cast<std::string>(mlf) +
                                        " cannot be "
                                        " greater than 1");
        }
        minimum_load_factor_.store(mlf, boost::memory_order_release);
    }

    /**
     * @return the minimum load factor of the table
     */
    double minimum_load_factor() BOOST_NOEXCEPT_OR_NOTHROW {
        return minimum_load_factor_.load(boost::memory_order_acquire);
    }

    /**
     * Sets the maximum hashpower the table can be. If set to \ref
     * NO_MAXIMUM_HASHPOWER, there will be no limit on the hashpower.
     *
     * @param mhp the hashpower to set the maximum to
     */
    void maximum_hashpower(size_t mhp) BOOST_NOEXCEPT_OR_NOTHROW {
        maximum_hashpower_.store(mhp, boost::memory_order_release);
    }

    /**
     * @return the maximum hashpower of the table
     */
    size_t maximum_hashpower() BOOST_NOEXCEPT_OR_NOTHROW {
        return maximum_hashpower_.load(boost::memory_order_acquire);
    }

    //! find searches through the table for \p key, and stores the associated
    //! value it finds in \p val. Must be copy assignable.
    template <typename K>
    bool find(const K& key, mapped_type& val) const {
        const hash_value hv = hashed_key(key);
        const TwoBuckets b = snapshot_and_lock_two(hv);
        const cuckoo_status st = cuckoo_find(key, val, hv.partial, b.i[0], b.i[1]);
        return (st == ok);
    }

    //! This version of find does the same thing as the two-argument version,
    //! except it returns the value it finds, throwing an \p std::out_of_range
    //! exception if the key isn't in the table.
    template <typename K>
    mapped_type find(const K& key) const {
        mapped_type val;
        const bool done = find(key, val);
        if (done) {
            return val;
        } else {
            throw std::out_of_range("key not found in table");
        }
    }

    //! contains searches through the table for \p key, and returns true if it
    //! finds it in the table, and false otherwise.
    template <typename K>
    bool contains(const K& key) const {
        const hash_value hv = hashed_key(key);
        const TwoBuckets b = snapshot_and_lock_two(hv);
        const bool result = cuckoo_contains(key, hv.partial, b.i[0], b.i[1]);
        return result;
    }

    /**
     * Puts the given key-value pair into the table. If the key cannot be placed
     * in the table, it may be automatically expanded to fit more items.
     *
     * @param key the key to insert into the table
     * @param val the value to insert
     * @return true if the insertion succeeded, false if there was a duplicate
     * key
     * @throw libcuckoo_load_factor_too_low if the load factor is below the
     * minimum_load_factor threshold, if expansion is required
     * @throw libcuckoo_maximum_hashpower_exceeded if expansion is required
     * beyond the maximum hash power, if one was set
     */
    template <typename K, typename V>
    bool insert(BOOST_FWD_REF(K) key, BOOST_FWD_REF(V) val) {
        return cuckoo_insert_loop(hashed_key(key),
                                  boost::forward<K>(key),
                                  boost::forward<V>(val));
    }

    //! erase removes \p key and its associated value from the table, calling
    //! their destructors. If \p key is not there, it returns false, otherwise
    //! it returns true.
    template <typename K>
    bool erase(const K& key) {
        const hash_value hv = hashed_key(key);
        const TwoBuckets b = snapshot_and_lock_two(hv);
        const cuckoo_status st = cuckoo_delete(key, hv.partial, b.i[0], b.i[1]);
        return (st == ok);
    }

    //! update changes the value associated with \p key to \p val. If \p key is
    //! not there, it returns false, otherwise it returns true.
    template <typename K, typename V>
    bool update(const K& key, BOOST_FWD_REF(V) val) {
        const hash_value hv = hashed_key(key);
        const TwoBuckets b = snapshot_and_lock_two(hv);
        const cuckoo_status st = cuckoo_update(hv.partial, b.i[0], b.i[1],
                                               key, boost::forward<V>(val));
        return (st == ok);
    }

    //! update_fn changes the value associated with \p key with the function \p
    //! fn. \p fn will be passed one argument of type \p mapped_type& and can
    //! modify the argument as desired, returning nothing. If \p key is not
    //! there, it returns false, otherwise it returns true.
    template <typename K,typename Updater>
    typename boost::enable_if_c<
        boost::is_convertible<Updater, updater_type>::value,
        bool>::type update_fn(const K& key, Updater fn) {
        const hash_value hv = hashed_key(key);
        const TwoBuckets b = snapshot_and_lock_two(hv);
        const cuckoo_status st = cuckoo_update_fn(key, fn, hv.partial,
                                                  b.i[0], b.i[1]);
        return (st == ok);
    }

    //! upsert is a combination of update_fn and insert. It first tries updating
    //! the value associated with \p key using \p fn. If \p key is not in the
    //! table, then it runs an insert with \p key and \p val. It will always
    //! succeed, since if the update fails and the insert finds the key already
    //! inserted, it can retry the update.
    template <typename Updater, typename K, typename V>
    typename boost::enable_if_c<
        boost::is_convertible<Updater, updater_type>::value, void>::type
    upsert(BOOST_FWD_REF(K) key, Updater fn, BOOST_FWD_REF(V) val) {
        const hash_value hv = hashed_key(key);
        cuckoo_status st;
        do {
            TwoBuckets b = snapshot_and_lock_two(hv);
            size_t hp = get_hashpower();
            st = cuckoo_update_fn(key, fn, hv.partial, b.i[0], b.i[1]);
            if (st == ok) {
                break;
            }

            // We run an insert, since the update failed. Since we already have
            // the locks, we don't run cuckoo_insert_loop immediately, to avoid
            // releasing and re-grabbing the locks. Recall that the locks will
            // be released at the end of this call to cuckoo_insert.
            st = cuckoo_insert(hv, boost::move(b), boost::forward<K>(key),
                               boost::forward<V>(val));
            if (st == failure_table_full) {
                cuckoo_fast_double(hp);
                // Retry until the insert doesn't fail due to expansion.
                if (cuckoo_insert_loop(hv, boost::forward<K>(key),
                                       boost::forward<V>(val))) {
                    break;
                }
                // The only valid reason for failure is a duplicate key. In this
                // case, we retry the entire upsert operation.
            }
        } while (st != ok);
    }

    /**
     * Resizes the table to the given hashpower. If this hashpower is not larger
     * than the current hashpower, then it decreases the hashpower to the
     * maximum of the specified value and the smallest hashpower that can hold
     * all the elements currently in the table.
     *
     * @param n the hashpower to set for the table
     * @return true if the table changed size, false otherwise
     * @throw libcuckoo_maximum_hashpower_exceeded if the specified hashpower is
     * greater than the maximum, if one was set.
     */
    bool rehash(size_t n) {
        const size_t hp = get_hashpower();
        if (n == hp) {
            return false;
        }
        return cuckoo_expand_simple(n, n > hp) == ok;
    }

    /**
     * Reserve enough space in the table for the given number of elements. If
     * the table can already hold that many elements, the function will shrink
     * the table to the smallest hashpower that can hold the maximum of the
     * specified amount and the current table size.
     *
     * @param n the number of elements to reserve space for
     * @return true if the size of the table changed, false otherwise
     * @throw libcuckoo_maximum_hashpower_exceeded if the specified hashpower is
     * greater than the maximum, if one was set.
     */
    bool reserve(size_t n) {
        const size_t hp = get_hashpower();
        const size_t new_hp = reserve_calc(n);
        if (new_hp == hp) {
            return false;
        }
        return cuckoo_expand_simple(new_hp, new_hp > hp) == ok;
    }

    //! hash_function returns the hash function object used by the table.
    hasher hash_function() const BOOST_NOEXCEPT_OR_NOTHROW {
        return hash_fn;
    }

    //! key_eq returns the equality predicate object used by the table.
    key_equal key_eq() const BOOST_NOEXCEPT_OR_NOTHROW {
        return eq_fn;
    }

    //! get_allocator returns the allocator object used by the table.
    allocator_type get_allocator() const noexcept {
        return pair_allocator_;
    }

    //! Returns a \ref reference to the mapped value stored at the given key.
    //! Note that the reference behaves somewhat differently from an STL map
    //! reference (see the \ref reference documentation for details).
    reference operator[](const key_type& key) {
        return (reference(*this, key));
    }

    //! Returns a \ref const_reference to the mapped value stored at the given
    //! key. This is equivalent to running the overloaded \ref find function
    //! with no value parameter.
    const_reference operator[](const key_type& key) const {
        return find(key);
    }

private:
    // hash_value contains a hash and partial for a given key. The partial key
    // is used for partial-key cuckoohashing, and for finding the alternate
    // bucket of that a key hashes to.
    struct hash_value {
        size_t hash;
        partial_t partial;
    };

    template <typename K>
    hash_value hashed_key(const K& key) const {
        const size_t hash = hash_function()(key);
        hash_value hv = { hash, partial_key(hash) };
        return hv;
    }

    template <typename K>
    size_t hashed_key_only_hash(const K& key) const {
        return hash_function()(key);
    }

    // The partial key must only depend on the hash value. It cannot change with
    // the hashpower, because, in order for `cuckoo_fast_double` to work
    // properly, the alt_index must only grow by one bit at the top each time we
    // expand the table.
    static partial_t partial_key(const size_t hash) {
        const uint64_t hash_64bit = hash;
        const uint32_t hash_32bit = (
            static_cast<uint32_t>(hash_64bit) ^
            static_cast<uint32_t>(hash_64bit >> 32));
        const uint16_t hash_16bit = (
            static_cast<uint16_t>(hash_32bit) ^
            static_cast<uint16_t>(hash_32bit >> 16));
        const uint8_t hash_8bit = (
            static_cast<uint8_t>(hash_16bit) ^
            static_cast<uint8_t>(hash_16bit >> 8));
        return hash_8bit;
    }

    template <size_t N>
    struct BucketContainer {
        BOOST_STATIC_ASSERT_MSG(
            N >= 1 && N <= 3,
            "BucketContainer should only be used for between 1 and 3 locks");
        const cuckoohash_map* map;
        boost::array<size_t, N> i;

        BucketContainer() : map(NULL), i() {}

        BucketContainer(const cuckoohash_map* _map, size_t i0)
            : map(_map), i() {
            i[0] = i0;
        }

        BucketContainer(const cuckoohash_map* _map, size_t i0, size_t i1)
            : map(_map), i() {
            i[0] = i0;
            i[1] = i1;
        }

        BucketContainer(const cuckoohash_map* _map, size_t i0, size_t i1,
                        size_t i2)
            : map(_map), i() {
            i[0] = i0;
            i[1] = i1;
            i[2] = i2;
        }

        // Moving will not invalidate the bucket bucket indices
        BucketContainer(BOOST_RV_REF(BucketContainer) bp) {
            *this = boost::move(bp);
        }

        BucketContainer& operator=(BOOST_RV_REF(BucketContainer) bp) {
            map = bp.map;
            i = bp.i;
            bp.map = NULL;
            return *this;
        }

        void release() {
            this->~BucketContainer();
            map = NULL;
        }

        bool is_active() const {
            return map != NULL;
        }

        ~BucketContainer() {
            if (map) {
                unlock(i);
            }
        }

    private:
        BOOST_MOVABLE_BUT_NOT_COPYABLE(BucketContainer);

        // unlocks the given bucket index.
        void unlock(boost::array<size_t, 1> inds) const {
            map->locks_[lock_ind(inds[0])].unlock();
        }

        // unlocks both of the given bucket indexes, or only one if they are
        // equal. Order doesn't matter here.
        void unlock(boost::array<size_t, 2> inds) const {
            const size_t l0 = lock_ind(inds[0]);
            const size_t l1 = lock_ind(inds[1]);
            map->locks_[l0].unlock();
            if (l0 != l1) {
                map->locks_[l1].unlock();
            }
        }

        // unlocks the three given buckets
        void unlock(boost::array<size_t, 3> inds) const {
            const size_t l0 = lock_ind(inds[0]);
            const size_t l1 = lock_ind(inds[1]);
            const size_t l2 = lock_ind(inds[2]);
            map->locks_[l0].unlock();
            if (l1 != l0) {
                map->locks_[l1].unlock();
            }
            if (l2 != l0 && l2 != l1) {
                map->locks_[l2].unlock();
            }
        }
    };

    typedef BucketContainer<1> OneBucket;
    typedef BucketContainer<2> TwoBuckets;
    typedef BucketContainer<3> ThreeBuckets;

    // This exception is thrown whenever we try to lock a bucket, but the
    // hashpower is not what was expected
    class hashpower_changed {};

    // After taking a lock on the table for the given bucket, this function will
    // check the hashpower to make sure it is the same as what it was before the
    // lock was taken. If it isn't unlock the bucket and throw a
    // hashpower_changed exception.
    inline void check_hashpower(const size_t hp, const size_t lock) const {
        if (get_hashpower() != hp) {
            locks_[lock].unlock();
            LIBCUCKOO_DBG("%s", "hashpower changed\n");
            throw hashpower_changed();
        }
    }

    // locks the given bucket index.
    //
    // throws hashpower_changed if it changed after taking the lock.
    inline OneBucket lock_one(const size_t hp, const size_t i) const {
        const size_t l = lock_ind(i);
        locks_[l].lock();
        check_hashpower(hp, l);
        return OneBucket(this, i);
    }

    // locks the two bucket indexes, always locking the earlier index first to
    // avoid deadlock. If the two indexes are the same, it just locks one.
    //
    // throws hashpower_changed if it changed after taking the lock.
    TwoBuckets lock_two(const size_t hp, const size_t i1,
                        const size_t i2) const {
        size_t l1 = lock_ind(i1);
        size_t l2 = lock_ind(i2);
        if (l2 < l1) {
            std::swap(l1, l2);
        }
        locks_[l1].lock();
        check_hashpower(hp, l1);
        if (l2 != l1) {
            locks_[l2].lock();
        }
        return TwoBuckets(this, i1, i2);
    }

    // lock_two_one locks the three bucket indexes in numerical order, returning
    // the containers as a two (i1 and i2) and a one (i3). The one will not be
    // active if i3 shares a lock index with i1 or i2.
    //
    // throws hashpower_changed if it changed after taking the lock.
    void lock_three(const size_t hp, const size_t i1, const size_t i2,
                    const size_t i3, TwoBuckets& twob,
                    OneBucket& extrab) const {
        boost::array<size_t, 3> l = {
            {lock_ind(i1), lock_ind(i2), lock_ind(i3)}};
        // Lock in order.
        if (l[2] < l[1]) std::swap(l[2], l[1]);
        if (l[2] < l[0]) std::swap(l[2], l[0]);
        if (l[1] < l[0]) std::swap(l[1], l[0]);
        locks_[l[0]].lock();
        check_hashpower(hp, l[0]);
        if (l[1] != l[0]) {
            locks_[l[1]].lock();
        }
        if (l[2] != l[1]) {
            locks_[l[2]].lock();
        }
        twob = TwoBuckets(this, i1, i2);
        extrab = OneBucket(
            (lock_ind(i3) == lock_ind(i1) || lock_ind(i3) == lock_ind(i2))
                ? NULL
                : this,
            i3);
    }

    // snapshot_and_lock_two loads locks the buckets associated with the given
    // hash value, making sure the hashpower doesn't change before the locks are
    // taken. Thus it ensures that the buckets and locks corresponding to the
    // hash value will stay correct as long as the locks are held. It returns
    // the bucket indices associated with the hash value and the current
    // hashpower.
    TwoBuckets snapshot_and_lock_two(const hash_value& hv) const
        BOOST_NOEXCEPT_OR_NOTHROW {
        while (true) {
            // Store the current hashpower we're using to compute the buckets
            const size_t hp = get_hashpower();
            const size_t i1 = index_hash(hp, hv.hash);
            const size_t i2 = alt_index(hp, hv.partial, i1);
            try {
                return lock_two(hp, i1, i2);
            } catch (hashpower_changed&) {
                // The hashpower changed while taking the locks. Try again.
                continue;
            }
        }
    }

    // A resource manager that releases all the locks upon destruction. It can
    // only be moved, not copied.
    class AllUnlocker {
    private:
        BOOST_MOVABLE_BUT_NOT_COPYABLE(AllUnlocker)

        // If NULL, do nothing
        locks_t* locks_;
    public:
        AllUnlocker(locks_t* locks): locks_(locks) {}

        AllUnlocker(BOOST_RV_REF(AllUnlocker) au) : locks_(au.locks_) {
            au.locks_ = NULL;
        }

        AllUnlocker& operator=(BOOST_RV_REF(AllUnlocker) au) {
            locks_ = au.locks_;
            au.locks_ = NULL;
        }

        void deactivate() {
            locks_ = NULL;
        }

        void release() {
            if (locks_) {
                for (size_t i = 0; i < locks_->allocated_size(); ++i) {
                    (*locks_)[i].unlock();
                }
                deactivate();
            }
        }

        ~AllUnlocker() {
            release();
        }
    };

    // snapshot_and_lock_all takes all the locks, and returns a deleter object
    // that releases the locks upon destruction. Note that after taking all the
    // locks, it is okay to change the buckets_ vector and the hashpower_, since
    // no other threads should be accessing the buckets.
    AllUnlocker snapshot_and_lock_all() const BOOST_NOEXCEPT_OR_NOTHROW {
        for (size_t i = 0; i < locks_.allocated_size(); ++i) {
            locks_[i].lock();
        }
        return AllUnlocker(&locks_);
    }

    // lock_ind converts an index into buckets to an index into locks.
    static inline size_t lock_ind(const size_t bucket_ind) {
        return bucket_ind & (kNumLocks - 1);
    }

    // hashsize returns the number of buckets corresponding to a given
    // hashpower.
    static inline size_t hashsize(const size_t hp) {
        return size_t(1) << hp;
    }

    // hashmask returns the bitmask for the buckets array corresponding to a
    // given hashpower.
    static inline size_t hashmask(const size_t hp) {
        return hashsize(hp) - 1;
    }

    // index_hash returns the first possible bucket that the given hashed key
    // could be.
    static inline size_t index_hash(const size_t hp, const size_t hv) {
        return hv & hashmask(hp);
    }

    // alt_index returns the other possible bucket that the given hashed key
    // could be. It takes the first possible bucket as a parameter. Note that
    // this function will return the first possible bucket if index is the
    // second possible bucket, so alt_index(ti, partial, alt_index(ti, partial,
    // index_hash(ti, hv))) == index_hash(ti, hv).
    static inline size_t alt_index(const size_t hp, const partial_t partial,
                                   const size_t index) {
        // ensure tag is nonzero for the multiply. 0xc6a4a7935bd1e995 is the
        // hash constant from 64-bit MurmurHash2
        const size_t nonzero_tag = static_cast<size_t>(partial) + 1;
        return (index ^ (nonzero_tag * 0xc6a4a7935bd1e995)) & hashmask(hp);
    }

    // A constexpr version of pow that we can use for static_asserts
    static BOOST_CONSTEXPR size_t const_pow(size_t a, size_t b) {
        return (b == 0) ? 1 : a * const_pow(a, b - 1);
    }

    // The maximum number of items in a BFS path.
    BOOST_STATIC_CONSTEXPR uint8_t MAX_BFS_PATH_LEN = 5;

    // CuckooRecord holds one position in a cuckoo path. Since cuckoopath
    // elements only define a sequence of alternate hashings for different hash
    // values, we only need to keep track of the hash values being moved, rather
    // than the keys themselves.
    typedef struct {
        size_t bucket;
        size_t slot;
        hash_value hv;
    } CuckooRecord;

    typedef boost::array<CuckooRecord, MAX_BFS_PATH_LEN> CuckooRecords;

    // b_slot holds the information for a BFS path through the table.
    #pragma pack(push,1)
    struct b_slot {
        // The bucket of the last item in the path.
        size_t bucket;
        // a compressed representation of the slots for each of the buckets in
        // the path. pathcode is sort of like a base-slot_per_bucket number, and
        // we need to hold at most MAX_BFS_PATH_LEN slots. Thus we need the
        // maximum pathcode to be at least slot_per_bucket^(MAX_BFS_PATH_LEN).
        size_t pathcode;
        // The 0-indexed position in the cuckoo path this slot occupies. It must
        // be less than MAX_BFS_PATH_LEN, and also able to hold negative values.
        int_fast8_t depth;

#if !defined(BOOST_NO_CXX11_CONSTEXPR) && !defined(BOOST_NO_CXX11_DECLTYPE)
        BOOST_STATIC_ASSERT_MSG(
            const_pow(slot_per_bucket, MAX_BFS_PATH_LEN) <
                std::numeric_limits<decltype(pathcode)>::max(),
            "pathcode may not be large enough to encode a cuckoo path");
        BOOST_STATIC_ASSERT_MSG(MAX_BFS_PATH_LEN - 1 <=
                                    std::numeric_limits<decltype(depth)>::max(),
                                "The depth type must able to hold a value of"
                                " MAX_BFS_PATH_LEN - 1");
        BOOST_STATIC_ASSERT_MSG(
            -1 >= std::numeric_limits<decltype(depth)>::min(),
            "The depth type must be able to hold a value of -1");
#endif  // !BOOST_NO_CXX11_CONSTEXPR && !BOOST_NO_CXX11_DECLTYPE

        b_slot() {}
        b_slot(const size_t b, const size_t p, const int_fast8_t d)
            : bucket(b), pathcode(p), depth(d) {
            assert(d < MAX_BFS_PATH_LEN);
        }
    };
    #pragma pack(pop)

    // b_queue is the queue used to store b_slots for BFS cuckoo hashing.
    #pragma pack(push,1)
    class b_queue {
        // The maximum size of the BFS queue. Note that unless it's less than
        // SLOT_PER_BUCKET^MAX_BFS_PATH_LEN, it won't really mean anything.
        BOOST_STATIC_CONSTEXPR size_t MAX_CUCKOO_COUNT = 512;
        BOOST_STATIC_ASSERT_MSG((MAX_CUCKOO_COUNT & (MAX_CUCKOO_COUNT - 1)) ==
                                    0,
                                "MAX_CUCKOO_COUNT should be a power of 2");
        // A circular array of b_slots
        b_slot slots[MAX_CUCKOO_COUNT];
        // The index of the head of the queue in the array
        size_t first;
        // One past the index of the last item of the queue in the array.
        size_t last;

        // returns the index in the queue after ind, wrapping around if
        // necessary.
        size_t increment(size_t ind) const {
            return (ind + 1) & (MAX_CUCKOO_COUNT - 1);
        }

    public:
        b_queue() : first(0), last(0) {}

        void enqueue(b_slot x) {
            assert(!full());
            slots[last] = x;
            last = increment(last);
        }

        b_slot dequeue() {
            assert(!empty());
            b_slot& x = slots[first];
            first = increment(first);
            return x;
        }

        bool empty() const {
            return first == last;
        }

        bool full() const {
            return increment(last) == first;
        }
    };
    #pragma pack(pop)

    // slot_search searches for a cuckoo path using breadth-first search. It
    // starts with the i1 and i2 buckets, and, until it finds a bucket with an
    // empty slot, adds each slot of the bucket in the b_slot. If the queue runs
    // out of space, it fails.
    //
    // throws hashpower_changed if it changed during the search
    b_slot slot_search(const size_t hp, const size_t i1,
                       const size_t i2) {
        b_queue q;
        // The initial pathcode informs cuckoopath_search which bucket the path
        // starts on
        q.enqueue(b_slot(i1, 0, 0));
        q.enqueue(b_slot(i2, 1, 0));
        while (!q.full() && !q.empty()) {
            b_slot x = q.dequeue();
            // Picks a (sort-of) random slot to start from
            size_t starting_slot = x.pathcode % slot_per_bucket;
            for (size_t i = 0; i < slot_per_bucket && !q.full();
                 ++i) {
                size_t slot = (starting_slot + i) % slot_per_bucket;
                OneBucket ob = lock_one(hp, x.bucket);
                Bucket& b = buckets_[x.bucket];
                if (!b.occupied(slot)) {
                    // We can terminate the search here
                    x.pathcode = x.pathcode * slot_per_bucket + slot;
                    return x;
                }

                // If x has less than the maximum number of path components,
                // create a new b_slot item, that represents the bucket we would
                // have come from if we kicked out the item at this slot.
                const partial_t partial = b.partial(slot);
                if (x.depth < MAX_BFS_PATH_LEN - 1) {
                    b_slot y(alt_index(hp, partial, x.bucket),
                             x.pathcode * slot_per_bucket + slot, x.depth+1);
                    q.enqueue(y);
                }
            }
        }
        // We didn't find a short-enough cuckoo path, so the queue ran out of
        // space. Return a failure value.
        return b_slot(0, 0, -1);
    }

    // cuckoopath_search finds a cuckoo path from one of the starting buckets to
    // an empty slot in another bucket. It returns the depth of the discovered
    // cuckoo path on success, and -1 on failure. Since it doesn't take locks on
    // the buckets it searches, the data can change between this function and
    // cuckoopath_move. Thus cuckoopath_move checks that the data matches the
    // cuckoo path before changing it.
    //
    // throws hashpower_changed if it changed during the search.
    int cuckoopath_search(const size_t hp,
                          CuckooRecords& cuckoo_path,
                          const size_t i1, const size_t i2) {
        b_slot x = slot_search(hp, i1, i2);
        if (x.depth == -1) {
            return -1;
        }
        // Fill in the cuckoo path slots from the end to the beginning.
        for (int i = x.depth; i >= 0; i--) {
            cuckoo_path[i].slot = x.pathcode % slot_per_bucket;
            x.pathcode /= slot_per_bucket;
        }
        // Fill in the cuckoo_path buckets and keys from the beginning to the
        // end, using the final pathcode to figure out which bucket the path
        // starts on. Since data could have been modified between slot_search
        // and the computation of the cuckoo path, this could be an invalid
        // cuckoo_path.
        CuckooRecord& first = cuckoo_path[0];
        if (x.pathcode == 0) {
            first.bucket = i1;
        } else {
            assert(x.pathcode == 1);
            first.bucket = i2;
        }
        {
            const OneBucket ob = lock_one(hp, first.bucket);
            const Bucket& b = buckets_[first.bucket];
            if (!b.occupied(first.slot)) {
                // We can terminate here
                return 0;
            }
            first.hv = hashed_key(b.key(first.slot));
        }
        for (int i = 1; i <= x.depth; ++i) {
            CuckooRecord& curr = cuckoo_path[i];
            const CuckooRecord& prev = cuckoo_path[i-1];
            assert(prev.bucket == index_hash(hp, prev.hv.hash) ||
                   prev.bucket == alt_index(hp, prev.hv.partial,
                                            index_hash(hp, prev.hv.hash)));
            // We get the bucket that this slot is on by computing the alternate
            // index of the previous bucket
            curr.bucket = alt_index(hp, prev.hv.partial, prev.bucket);
            const OneBucket ob = lock_one(hp, curr.bucket);
            const Bucket& b = buckets_[curr.bucket];
            if (!b.occupied(curr.slot)) {
                // We can terminate here
                return i;
            }
            curr.hv = hashed_key(b.key(curr.slot));
        }
        return x.depth;
    }

    // cuckoopath_move moves keys along the given cuckoo path in order to make
    // an empty slot in one of the buckets in cuckoo_insert. Before the start of
    // this function, the two insert-locked buckets were unlocked in run_cuckoo.
    // At the end of the function, if the function returns true (success), then
    // both insert-locked buckets remain locked. If the function is
    // unsuccessful, then both insert-locked buckets will be unlocked.
    //
    // throws hashpower_changed if it changed during the move.
    bool cuckoopath_move(const size_t hp, CuckooRecords& cuckoo_path,
                         size_t depth, TwoBuckets& b) {
        assert(!b.is_active());
        if (depth == 0) {
            // There is a chance that depth == 0, when try_add_to_bucket sees
            // both buckets as full and cuckoopath_search finds one empty. In
            // this case, we lock both buckets. If the slot that
            // cuckoopath_search found empty isn't empty anymore, we unlock them
            // and return false. Otherwise, the bucket is empty and insertable,
            // so we hold the locks and return true.
            const size_t bucket = cuckoo_path[0].bucket;
            assert(bucket == b.i[0] || bucket == b.i[1]);
            b = lock_two(hp, b.i[0], b.i[1]);
            if (!buckets_[bucket].occupied(cuckoo_path[0].slot)) {
                return true;
            } else {
                b.release();
                return false;
            }
        }

        while (depth > 0) {
            CuckooRecord& from = cuckoo_path[depth-1];
            CuckooRecord& to   = cuckoo_path[depth];
            const size_t fs = from.slot;
            const size_t ts = to.slot;
            TwoBuckets twob;
            OneBucket extrab;
            if (depth == 1) {
                // Even though we are only swapping out of one of the original
                // buckets, we have to lock both of them along with the slot we
                // are swapping to, since at the end of this function, they both
                // must be locked. We store tb inside the extrab container so it
                // is unlocked at the end of the loop.
                lock_three(hp, b.i[0], b.i[1], to.bucket, twob, extrab);
            } else {
                twob = lock_two(hp, from.bucket, to.bucket);
            }

            Bucket& fb = buckets_[from.bucket];
            Bucket& tb = buckets_[to.bucket];

            // We plan to kick out fs, but let's check if it is still there;
            // there's a small chance we've gotten scooped by a later cuckoo. If
            // that happened, just... try again. Also the slot we are filling in
            // may have already been filled in by another thread, or the slot we
            // are moving from may be empty, both of which invalidate the swap.
            // We only need to check that the hash value is the same, because,
            // even if the keys are different and have the same hash value, then
            // the cuckoopath is still valid.
            if (hashed_key_only_hash(fb.key(fs)) != from.hv.hash ||
                tb.occupied(ts) || !fb.occupied(fs)) {
                return false;
            }

            Bucket::move_to_bucket(pair_allocator_, fb, fs, tb, ts);
            if (depth == 1) {
                // Hold onto the locks contained in twob
                b = boost::move(twob);
            }
            depth--;
        }
        return true;
    }

    // run_cuckoo performs cuckoo hashing on the table in an attempt to free up
    // a slot on either of the insert buckets, which are assumed to be locked
    // before the start. On success, the bucket and slot that was freed up is
    // stored in insert_bucket and insert_slot. In order to perform the search
    // and the swaps, it has to release the locks, which can lead to certain
    // concurrency issues, the details of which are explained in the function.
    // If run_cuckoo returns ok (success), then the bucket container will be
    // active, otherwise it will not.
    cuckoo_status run_cuckoo(TwoBuckets& b, size_t &insert_bucket,
                             size_t &insert_slot) {
        // We must unlock the buckets here, so that cuckoopath_search and
        // cuckoopath_move can lock buckets as desired without deadlock.
        // cuckoopath_move has to move something out of one of the original
        // buckets as its last operation, and it will lock both buckets and
        // leave them locked after finishing. This way, we know that if
        // cuckoopath_move succeeds, then the buckets needed for insertion are
        // still locked. If cuckoopath_move fails, the buckets are unlocked and
        // we try again. This unlocking does present two problems. The first is
        // that another insert on the same key runs and, finding that the key
        // isn't in the table, inserts the key into the table. Then we insert
        // the key into the table, causing a duplication. To check for this, we
        // search the buckets for the key we are trying to insert before doing
        // so (this is done in cuckoo_insert, and requires that both buckets are
        // locked). Another problem is that an expansion runs and changes the
        // hashpower, meaning the buckets may not be valid anymore. In this
        // case, the cuckoopath functions will have thrown a hashpower_changed
        // exception, which we catch and handle here.
        size_t hp = get_hashpower();
        assert(b.is_active());
        b.release();
        CuckooRecords cuckoo_path;
        bool done = false;
        try {
            while (!done) {
                const int depth = cuckoopath_search(hp, cuckoo_path, b.i[0], b.i[1]);
                if (depth < 0) {
                    break;
                }

                if (cuckoopath_move(hp, cuckoo_path, depth, b)) {
                    insert_bucket = cuckoo_path[0].bucket;
                    insert_slot = cuckoo_path[0].slot;
                    assert(insert_bucket == b.i[0] || insert_bucket == b.i[1]);
                    assert(!locks_[lock_ind(b.i[0])].try_lock());
                    assert(!locks_[lock_ind(b.i[1])].try_lock());
                    assert(!buckets_[insert_bucket].occupied(insert_slot));
                    done = true;
                    break;
                }
            }
        } catch (hashpower_changed&) {
            // The hashpower changed while we were trying to cuckoo, which means
            // we want to retry. b.i[0] and b.i[1] should not be locked in this
            // case.
            return failure_under_expansion;
        }
        return done ? ok : failure;
    }

    // try_read_from_bucket will search the bucket for the given key and store
    // the associated value if it finds it.
    template <typename K>
    bool try_read_from_bucket(const partial_t partial, const K &key,
                              mapped_type &val, const Bucket& b) const {
        // Silence a warning from MSVC about partial being unused if is_simple.
        (void)partial;
        for (size_t i = 0; i < slot_per_bucket; ++i) {
            if (!b.occupied(i)) {
                continue;
            }
            if (!is_simple && partial != b.partial(i)) {
                continue;
            }
            if (key_eq()(b.key(i), key)) {
                val = b.val(i);
                return true;
            }
        }
        return false;
    }

    // check_in_bucket will search the bucket for the given key and return true
    // if the key is in the bucket, and false if it isn't.
    template <typename K>
    bool check_in_bucket(const partial_t partial, const K &key,
                         const Bucket& b) const {
        // Silence a warning from MSVC about partial being unused if is_simple.
        (void)partial;
        for (size_t i = 0; i < slot_per_bucket; ++i) {
            if (!b.occupied(i)) {
                continue;
            }
            if (!is_simple && partial != b.partial(i)) {
                continue;
            }
            if (key_eq()(b.key(i), key)) {
                return true;
            }
        }
        return false;
    }

    // add_to_bucket will insert the given key-value pair into the slot. The key
    // and value will be move-constructed into the table, so they are not valid
    // for use afterwards.
    template <typename K, typename V>
    void add_to_bucket(const partial_t partial, Bucket& b,
                       const size_t bucket_ind, const size_t slot,
                       BOOST_FWD_REF(K) key, BOOST_FWD_REF(V) val) {
        assert(!b.occupied(slot));
<<<<<<< HEAD
        b.setKV(slot, partial, boost::forward<K>(key),
                boost::forward<V>(val));
        nonatomic_inc(&locks_[lock_ind(bucket_ind)].elems_in_buckets);
=======
        b.setKV(pair_allocator_, slot, partial,
                std::forward<K>(key), std::forward<Args>(val)...);
        ++locks_[lock_ind(bucket_ind)].elems_in_buckets;
>>>>>>> f9c1d7eb
    }

    // try_find_insert_bucket will search the bucket and store the index of an
    // empty slot if it finds one, or -1 if it doesn't. Regardless, it will
    // search the entire bucket and return false if it finds the key already in
    // the table (duplicate key error) and true otherwise.
    template <typename K>
    bool try_find_insert_bucket(const partial_t partial, const K &key,
                                const Bucket& b, int& slot) const {
        // Silence a warning from MSVC about partial being unused if is_simple.
        (void)partial;
        slot = -1;
        bool found_empty = false;
        for (int i = 0; i < static_cast<int>(slot_per_bucket); ++i) {
            if (b.occupied(i)) {
                if (!is_simple && partial != b.partial(i)) {
                    continue;
                }
                if (key_eq()(b.key(i), key)) {
                    return false;
                }
            } else {
                if (!found_empty) {
                    found_empty = true;
                    slot = i;
                }
            }
        }
        return true;
    }

    // try_del_from_bucket will search the bucket for the given key, and set the
    // slot of the key to empty if it finds it.
    template <typename K>
    bool try_del_from_bucket(const partial_t partial, const K &key,
                             Bucket& b, const size_t bucket_ind) {
        // Silence a warning from MSVC about partial being unused if is_simple.
        (void)partial;
        for (size_t i = 0; i < slot_per_bucket; ++i) {
            if (!b.occupied(i)) {
                continue;
            }
            if (!is_simple && b.partial(i) != partial) {
                continue;
            }
            if (key_eq()(b.key(i), key)) {
                b.eraseKV(i);
                nonatomic_dec(&locks_[lock_ind(bucket_ind)].elems_in_buckets);
                return true;
            }
        }
        return false;
    }

    // try_update_bucket will search the bucket for the given key and change its
    // associated value if it finds it.
    template <typename K, typename V>
    bool try_update_bucket(const partial_t partial, Bucket& b, const K& key,
                           BOOST_FWD_REF(V) val) {
        // Silence a warning from MSVC about partial being unused if is_simple.
        (void)partial;
        for (size_t i = 0; i < slot_per_bucket; ++i) {
            if (!b.occupied(i)) {
                continue;
            }
            if (!is_simple && b.partial(i) != partial) {
                continue;
            }
            if (key_eq()(b.key(i), key)) {
                b.val(i) = boost::forward<V>(val);
                return true;
            }
        }
        return false;
    }

    // try_update_bucket_fn will search the bucket for the given key and change
    // its associated value with the given function if it finds it.
    template <typename K, typename Updater>
    bool try_update_bucket_fn(const partial_t partial, const K &key,
                              Updater fn, Bucket& b) {
        // Silence a warning from MSVC about partial being unused if is_simple.
        (void)partial;
        for (size_t i = 0; i < slot_per_bucket; ++i) {
            if (!b.occupied(i)) {
                continue;
            }
            if (!is_simple && b.partial(i) != partial) {
                continue;
            }
            if (key_eq()(b.key(i), key)) {
                fn(b.val(i));
                return true;
            }
        }
        return false;
    }

    // cuckoo_find searches the table for the given key and value, storing the
    // value in the val if it finds the key. It expects the locks to be taken
    // and released outside the function.
    template <typename K>
    cuckoo_status cuckoo_find(const K &key, mapped_type& val,
                              const partial_t partial,
                              const size_t i1,
                              const size_t i2) const {
        if (try_read_from_bucket(partial, key, val, buckets_[i1])) {
            return ok;
        }
        if (try_read_from_bucket(partial, key, val, buckets_[i2])) {
            return ok;
        }
        return failure_key_not_found;
    }

    // cuckoo_contains searches the table for the given key, returning true if
    // it's in the table and false otherwise. It expects the locks to be taken
    // and released outside the function.
    template <typename K>
    bool cuckoo_contains(const K& key, const partial_t partial,
                         const size_t i1, const size_t i2) const {
        if (check_in_bucket(partial, key, buckets_[i1])) {
            return true;
        }
        if (check_in_bucket(partial, key, buckets_[i2])) {
            return true;
        }
        return false;
    }

    // cuckoo_insert tries to insert the given key-value pair into an empty slot
    // in either of the buckets, performing cuckoo hashing if necessary. It
    // expects the locks to be taken outside the function, but they are released
    // here, since different scenarios require different handling of the locks.
    // Before inserting, it checks that the key isn't already in the table.
    // cuckoo hashing presents multiple concurrency issues, which are explained
    // in the function. If the insert fails, the key and value won't be
    // move-constructed, so they can be retried.
    template <typename K, typename V>
    cuckoo_status cuckoo_insert(const hash_value hv, TwoBuckets b,
                                BOOST_FWD_REF(K) key, BOOST_FWD_REF(V) val) {
        int res1, res2;
        Bucket& b0 = buckets_[b.i[0]];
        if (!try_find_insert_bucket(hv.partial, key, b0, res1)) {
            return failure_key_duplicated;
        }
        Bucket& b1 = buckets_[b.i[1]];
        if (!try_find_insert_bucket(hv.partial, key, b1, res2)) {
            return failure_key_duplicated;
        }
        if (res1 != -1) {
            add_to_bucket(hv.partial, b0, b.i[0], res1,
                          boost::forward<K>(key),
                          boost::forward<V>(val));
            return ok;
        }
        if (res2 != -1) {
            add_to_bucket(hv.partial, b1, b.i[1], res2,
                          boost::forward<K>(key),
                          boost::forward<V>(val));
            return ok;
        }

        // we are unlucky, so let's perform cuckoo hashing.
        size_t insert_bucket = 0;
        size_t insert_slot = 0;
        cuckoo_status st = run_cuckoo(b, insert_bucket, insert_slot);
        if (st == failure_under_expansion) {
            // The run_cuckoo operation operated on an old version of the table,
            // so we have to try again. We signal to the calling insert method
            // to try again by returning failure_under_expansion.
            return failure_under_expansion;
        } else if (st == ok) {
            assert(!locks_[lock_ind(b.i[0])].try_lock());
            assert(!locks_[lock_ind(b.i[1])].try_lock());
            assert(!buckets_[insert_bucket].occupied(insert_slot));
            assert(insert_bucket == index_hash(get_hashpower(), hv.hash) ||
                   insert_bucket == alt_index(
                       get_hashpower(), hv.partial,
                       index_hash(get_hashpower(), hv.hash)));
            // Since we unlocked the buckets during run_cuckoo, another insert
            // could have inserted the same key into either b.i[0] or b.i[1], so
            // we check for that before doing the insert.
            if (cuckoo_contains(key, hv.partial, b.i[0], b.i[1])) {
                return failure_key_duplicated;
            }
            add_to_bucket(hv.partial, buckets_[insert_bucket], insert_bucket,
                          insert_slot, boost::forward<K>(key),
                          boost::forward<V>(val));
            return ok;
        }
        assert(st == failure);
        LIBCUCKOO_DBG("hash table is full (hashpower = %zu, hash_items = %zu,"
                      "load factor = %.2f), need to increase hashpower\n",
                      get_hashpower(), cuckoo_size(),
                      cuckoo_loadfactor(get_hashpower()));
        return failure_table_full;
    }

    /**
     * We run cuckoo_insert in a loop until it succeeds in insert and upsert, so
     * we pulled out the loop to avoid duplicating logic.
     *
     * @param key the key to insert
     * @param val the value to insert
     * @param hv the hash value of the key
     * @return true if the insert succeeded, false if there was a duplicate key
     * @throw libcuckoo_load_factor_too_low if expansion is necessary, but the
     * load factor of the table is below the threshold
     */
    template <typename K, typename V>
    bool cuckoo_insert_loop(hash_value hv, BOOST_FWD_REF(K) key,
                            BOOST_FWD_REF(V) val) {
        cuckoo_status st;
        do {
            TwoBuckets b = snapshot_and_lock_two(hv);
            const size_t hp = get_hashpower();
            st = cuckoo_insert(hv, boost::move(b), boost::forward<K>(key),
                               boost::forward<V>(val));
            if (st == failure_key_duplicated) {
                return false;
            } else if (st == failure_table_full) {
                if (cuckoo_loadfactor(hp) < minimum_load_factor()) {
                    throw libcuckoo_load_factor_too_low(minimum_load_factor());
                }
                // Expand the table and try again
                cuckoo_fast_double(hp);
            }
        } while (st != ok);
        return true;
    }

    // cuckoo_delete searches the table for the given key and sets the slot with
    // that key to empty if it finds it. It expects the locks to be taken and
    // released outside the function.
    template <class K>
    cuckoo_status cuckoo_delete(const K &key, const partial_t partial,
                                const size_t i1, const size_t i2) {
        if (try_del_from_bucket(partial, key, buckets_[i1], i1)) {
            return ok;
        }
        if (try_del_from_bucket(partial, key, buckets_[i2], i2)) {
            return ok;
        }
        return failure_key_not_found;
    }

    // cuckoo_update searches the table for the given key and updates its value
    // if it finds it. It expects the locks to be taken and released outside the
    // function.
    template <typename K, typename V>
    cuckoo_status cuckoo_update(const partial_t partial, const size_t i1,
                                const size_t i2, const K& key,
                                BOOST_FWD_REF(V) val) {
        if (try_update_bucket(partial, buckets_[i1], key,
                              boost::forward<V>(val))) {
            return ok;
        }
        if (try_update_bucket(partial, buckets_[i2], key,
                              boost::forward<V>(val))) {
            return ok;
        }
        return failure_key_not_found;
    }

    // cuckoo_update_fn searches the table for the given key and runs the given
    // function on its value if it finds it, assigning the result of the
    // function to the value. It expects the locks to be taken and released
    // outside the function.
    template <typename K, typename Updater>
    cuckoo_status cuckoo_update_fn(const K &key, Updater fn,
                                   const partial_t partial, const size_t i1,
                                   const size_t i2) {
        if (try_update_bucket_fn(partial, key, fn, buckets_[i1])) {
            return ok;
        }
        if (try_update_bucket_fn(partial, key, fn, buckets_[i2])) {
            return ok;
        }
        return failure_key_not_found;
    }

    // cuckoo_clear empties the table, calling the destructors of all the
    // elements it removes from the table. It assumes the locks are taken as
    // necessary.
    cuckoo_status cuckoo_clear() BOOST_NOEXCEPT_OR_NOTHROW {
        for (size_t i = 0; i < buckets_.size(); ++i) {
            buckets_[i].clear();
        }
        for (size_t i = 0; i < locks_.allocated_size(); ++i) {
            locks_[i].elems_in_buckets.store(0, boost::memory_order_relaxed);
        }
        return ok;
    }

    // cuckoo_size returns the number of elements in the given table.
    size_t cuckoo_size() const BOOST_NOEXCEPT_OR_NOTHROW {
        size_t size = 0;
        for (size_t i = 0; i < locks_.allocated_size(); ++i)
            size +=
                locks_[i].elems_in_buckets.load(boost::memory_order_relaxed);
        return size;
    }

    // cuckoo_loadfactor returns the load factor of the given table.
    double cuckoo_loadfactor(const size_t hp) const BOOST_NOEXCEPT_OR_NOTHROW {
        return (static_cast<double>(cuckoo_size()) / slot_per_bucket /
                hashsize(hp));
    }

    void move_buckets(size_t current_hp, size_t new_hp,
                      size_t start_lock_ind, size_t end_lock_ind) {
        for (; start_lock_ind < end_lock_ind; ++start_lock_ind) {
            for (size_t bucket_i = start_lock_ind;
                 bucket_i < hashsize(current_hp);
                 bucket_i += locks_t::size()) {
                // By doubling the table size, the index_hash and alt_index of
                // each key got one bit added to the top, at position
                // current_hp, which means anything we have to move will either
                // be at the same bucket position, or exactly
                // hashsize(current_hp) later than the current bucket
                Bucket& old_bucket = buckets_[bucket_i];
                const size_t new_bucket_i = bucket_i + hashsize(current_hp);
                Bucket& new_bucket = buckets_[new_bucket_i];
                size_t new_bucket_slot = 0;

                // Move each item from the old bucket that needs moving into the
                // new bucket
                for (size_t slot = 0; slot < slot_per_bucket; ++slot) {
                    if (!old_bucket.occupied(slot)) {
                        continue;
                    }
                    const hash_value hv = hashed_key(old_bucket.key(slot));
                    const size_t old_ihash = index_hash(current_hp, hv.hash);
                    const size_t old_ahash = alt_index(
                        current_hp, hv.partial, old_ihash);
                    const size_t new_ihash = index_hash(new_hp, hv.hash);
                    const size_t new_ahash = alt_index(
                        new_hp, hv.partial, new_ihash);
                    if ((bucket_i == old_ihash && new_ihash == new_bucket_i) ||
                        (bucket_i == old_ahash && new_ahash == new_bucket_i)) {
                        // We're moving the key from the old bucket to the new
                        // one
                        Bucket::move_to_bucket(
                            pair_allocator_,
                            old_bucket, slot, new_bucket, new_bucket_slot++);
                        // Also update the lock counts, in case we're moving to
                        // a different lock.
                        nonatomic_dec(
                            &locks_[lock_ind(bucket_i)].elems_in_buckets);
                        nonatomic_inc(
                            &locks_[lock_ind(new_bucket_i)].elems_in_buckets);
                    } else {
                        // Check that we don't want to move the new key
                        assert(
                            (bucket_i == old_ihash && new_ihash == old_ihash) ||
                            (bucket_i == old_ahash && new_ahash == old_ahash));
                    }
                }
            }
            // Now we can unlock the lock, because all the buckets corresponding
            // to it have been unlocked
            locks_[start_lock_ind].unlock();
        }
    }

    // Performs a non-atomic increment on `obj`.
    template <typename U>
    static void nonatomic_inc(boost::atomic<U>* obj) {
        obj->store(1 + obj->load(boost::memory_order_relaxed),
                   boost::memory_order_relaxed);
    }

    // Performs a non-atomic decrement on `obj`.
    template <typename U>
    static void nonatomic_dec(boost::atomic<U>* obj) {
        obj->store(-1 + obj->load(boost::memory_order_relaxed),
                   boost::memory_order_relaxed);
    }

    // Executes the function over the given range split over num_threads threads
    template <class F>
    static void parallel_exec(size_t start, size_t end,
                              size_t num_threads, F func) {
        size_t work_per_thread = (end - start) / num_threads;
        boost::container::vector<boost::thread> threads(num_threads);
        boost::container::vector<boost::exception_ptr> eptrs(num_threads);
        for (size_t i = 0; i < num_threads - 1; ++i) {
            threads[i] = boost::thread(func, start, start + work_per_thread,
                                       boost::ref(eptrs[i]));
            start += work_per_thread;
        }
        threads[num_threads - 1] = boost::thread(
            func, start, end, boost::ref(eptrs[num_threads - 1]));
        for (size_t i=0; i < num_threads; ++i) {
            threads[i].join();
        }
        for (size_t i=0; i < num_threads; ++i) {
            if (eptrs[i]) {
                boost::rethrow_exception(eptrs[i]);
            }
        }
    }

    struct MoveBucketsFn {
        MoveBucketsFn(cuckoohash_map* self, size_t current_hp, size_t new_hp)
            : self(self), current_hp(current_hp), new_hp(new_hp) {}
        void operator()(size_t start, size_t end,
                        boost::exception_ptr& eptr) const {
            try {
                self->move_buckets(current_hp, new_hp, start, end);
            } catch (...) {
                eptr = boost::current_exception();
            }
        }

        cuckoohash_map* const self;
        const size_t current_hp, new_hp;
    };

    struct UnlockLocksFn {
        explicit UnlockLocksFn(cuckoohash_map* self) : self(self) {}
        void operator()(size_t i, size_t end,
                        boost::exception_ptr& /*eptr*/) const {
            for (; i < end; ++i) {
                self->locks_[i].unlock();
            }
        }
        cuckoohash_map* const self;
    };

    // cuckoo_fast_double will double the size of the table by taking advantage
    // of the properties of index_hash and alt_index. If the key's move
    // constructor is not noexcept, we use cuckoo_expand_simple, since that
    // provides a strong exception guarantee.
    cuckoo_status cuckoo_fast_double(size_t current_hp) {
        if (!boost::is_nothrow_move_constructible<key_type>::value ||
            !boost::is_nothrow_move_constructible<mapped_type>::value) {
            LIBCUCKOO_DBG("%s", "cannot run cuckoo_fast_double because kv-pair "
                          "is not nothrow move constructible\n");
            return cuckoo_expand_simple(current_hp + 1, true);
        }
        const size_t new_hp = current_hp + 1;
        const size_t mhp = maximum_hashpower();
        if (mhp != LIBCUCKOO_NO_MAXIMUM_HASHPOWER && new_hp > mhp) {
            throw libcuckoo_maximum_hashpower_exceeded(new_hp);
        }

        boost::lock_guard<expansion_lock_t> l(expansion_lock_);
        if (get_hashpower() != current_hp) {
            // Most likely another expansion ran before this one could grab the
            // locks
            LIBCUCKOO_DBG("%s", "another expansion is on-going\n");
            return failure_under_expansion;
        }

        locks_.allocate(std::min(locks_t::size(), hashsize(new_hp)));
        AllUnlocker unlocker = snapshot_and_lock_all();
        buckets_.resize(buckets_.size() * 2);
        set_hashpower(new_hp);

        // We gradually unlock the new table, by processing each of the buckets
        // corresponding to each lock we took. For each slot in an old bucket,
        // we either leave it in the old bucket, or move it to the corresponding
        // new bucket. After we're done with the bucket, we release the lock on
        // it and the new bucket, letting other threads using the new map
        // gradually. We only unlock the locks being used by the old table,
        // because unlocking new locks would enable operations on the table
        // before we want them. We also re-evaluate the partial key stored at
        // each slot, since it depends on the hashpower.
        const size_t locks_to_move = std::min(locks_t::size(),
                                              hashsize(current_hp));
        parallel_exec(0, locks_to_move, kNumCores(),
                      MoveBucketsFn(this, current_hp, new_hp));

        parallel_exec(locks_to_move, locks_.allocated_size(), kNumCores(),
                      UnlockLocksFn(this));

        // Since we've unlocked the buckets ourselves, we don't need the
        // unlocker to do it for us.
        unlocker.deactivate();
        return ok;
    }

    struct SimpleMoveBucketsFn {
        SimpleMoveBucketsFn(cuckoohash_map* self, cuckoohash_map* new_map)
            : self(self), new_map(new_map) {}
        void operator()(size_t i, size_t end,
                        boost::exception_ptr& eptr) const {
            try {
                for (; i < end; ++i) {
                    for (size_t j = 0; j < slot_per_bucket; ++j) {
                        if (self->buckets_[i].occupied(j)) {
                            storage_value_type& kvpair = (
                                self->buckets_[i].storage_kvpair(j));
                            new_map->insert(boost::move(kvpair.first),
                                            boost::move(kvpair.second));
                        }
                    }
                }
            } catch (...) {
                eptr = boost::current_exception();
            }
        }

        cuckoohash_map* const self;
        cuckoohash_map* new_map;
    };

    // cuckoo_expand_simple will resize the table to at least the given
    // new_hashpower. If is_expansion is true, new_hashpower must be greater
    // than the current size of the table. If it's false, then new_hashpower
    // must be less. When we're shrinking the table, if the current table
    // contains more elements than can be held by new_hashpower, the resulting
    // hashpower will be greater than new_hashpower. It needs to take all the
    // bucket locks, since no other operations can change the table during
    // expansion. Throws libcuckoo_maximum_hashpower_exceeded if we're expanding
    // beyond the maximum hashpower, and we have an actual limit.
    cuckoo_status cuckoo_expand_simple(size_t new_hp,
                                       bool is_expansion) {
        const size_t mhp = maximum_hashpower();
        if (mhp != LIBCUCKOO_NO_MAXIMUM_HASHPOWER && new_hp > mhp) {
            throw libcuckoo_maximum_hashpower_exceeded(new_hp);
        }
        const AllUnlocker unlocker = snapshot_and_lock_all();
        const size_t hp = get_hashpower();
        if ((is_expansion && new_hp <= hp) ||
            (!is_expansion && new_hp >= hp)) {
            // Most likely another expansion ran before this one could grab the
            // locks
            LIBCUCKOO_DBG("%s", "another expansion is on-going\n");
            return failure_under_expansion;
        }

        // Creates a new hash table with hashpower new_hp and adds all
        // the elements from the old buckets.
        cuckoohash_map<Key, T, Hash, Pred, Alloc, slot_per_bucket> new_map(
            hashsize(new_hp) * slot_per_bucket,
            0.0, /* minimum load factor */
            LIBCUCKOO_NO_MAXIMUM_HASHPOWER,
            hash_function(),
            key_eq(),
            get_allocator());

        parallel_exec(0, hashsize(hp), kNumCores(),
                      SimpleMoveBucketsFn(this, &new_map));

        // Swap the current buckets vector with new_map's and set the hashpower.
        // This is okay, because we have all the locks, so nobody else should be
        // reading from the buckets array. Then the old buckets array will be
        // deleted when new_map is deleted. All the locks should be released by
        // the unlocker as well.
        boost::adl_move_swap(buckets_, new_map.buckets_);
        set_hashpower(new_map.hashpower_);
        return ok;
    }

public:
    //! A locked_table is an ownership wrapper around a \ref cuckoohash_map
    //! table instance. When given a table instance, it takes all the locks on
    //! the table, blocking all outside operations on the table. Because the
    //! locked_table has unique ownership of the table, it can provide a set of
    //! operations on the table that aren't possible in a concurrent context.
    //! Right now, this includes the ability to construct STL-compatible
    //! iterators on the table. When the locked_table is destroyed (or the \ref
    //! release method is called), it will release all locks on the table. This
    //! will invalidate all existing iterators.
    class locked_table {
        // A manager for all the locks we took on the table.
        AllUnlocker unlocker_;
        // A reference to the buckets owned by the table
        boost::reference_wrapper<buckets_t> buckets_;
        // A boolean shared to all iterators, indicating whether the
        // locked_table has ownership of the hashtable or not.
        boost::shared_ptr<bool> has_table_lock_;

        // The constructor locks the entire table, retrying until
        // snapshot_and_lock_all succeeds. We keep this constructor private (but
        // expose it to the cuckoohash_map class), since we don't want users
        // calling it.
        locked_table(
            cuckoohash_map<Key, T, Hash, Pred, Alloc, SLOT_PER_BUCKET>& hm)
            : unlocker_(hm.snapshot_and_lock_all()),
              buckets_(hm.buckets_),
              has_table_lock_(new bool(true)) {}

    public:
        //! Move constructor for a locked table
        locked_table(BOOST_RV_REF(locked_table) lt)
            : unlocker_(boost::move(lt.unlocker_)),
              buckets_(boost::move(lt.buckets_)),
              has_table_lock_(boost::move(lt.has_table_lock_)) {
            lt.has_table_lock_.reset();  // workaround for no boost::move
                                         // support in boost::shared_ptr.
        }

        //! Move assignment for a locked table
        locked_table& operator=(BOOST_RV_REF(locked_table) lt) {
            release();
            unlocker_ = boost::move(lt.unlocker_);
            buckets_ = boost::move(lt.buckets_);
            has_table_lock_ = boost::move(lt.has_table_lock_);
            lt.has_table_lock_.reset();  // workaround for no boost::move
                                         // support in boost::shared_ptr.
            return *this;
        }

        //! Returns true if the locked table still has ownership of the
        //! hashtable, false otherwise.
        bool has_table_lock() const BOOST_NOEXCEPT_OR_NOTHROW {
            return has_table_lock_ && *has_table_lock_;
        }

        //! release unlocks the table, thereby freeing it up for other
        //! operations, but also invalidating all iterators and future
        //! operations with this table. It is idempotent.
        void release() BOOST_NOEXCEPT_OR_NOTHROW {
            if (has_table_lock()) {
                unlocker_.release();
                *has_table_lock_ = false;
            }
        }

        ~locked_table() {
            release();
        }

    private:
        //! A templated iterator whose implementation works for both const and
        //! non_const iterators. It is an STL-style BidirectionalIterator that
        //! can be used to iterate over a locked table.
        template <bool IS_CONST>
        class templated_iterator :
            public std::iterator<std::bidirectional_iterator_tag, value_type> {
            typedef typename boost::conditional<IS_CONST, const buckets_t,
                                                buckets_t>::type
                maybe_const_buckets_t;

            // The buckets locked and owned by the locked table being iterated
            // over.
            boost::reference_wrapper<maybe_const_buckets_t> buckets_;

            // The shared boolean indicating whether the iterator points to a
            // still-locked table or not. It should never be nullptr.
            boost::shared_ptr<bool> has_table_lock_;

            // The bucket index of the item being pointed to. For implementation
            // convenience, we let it take on negative values.
            intmax_t index_;
            // The slot in the bucket of the item being pointed to. For
            // implementation convenience, we let it take on negative values.
            intmax_t slot_;

        public:
            //! Return true if the iterators are from the same locked table and
            //! location, false otherwise. This will return false if either of
            //! the iterators has lost ownership of its table.
            template <bool OTHER_CONST>
            bool operator==(const templated_iterator<OTHER_CONST>& it) const
                BOOST_NOEXCEPT_OR_NOTHROW {
                return (*has_table_lock_ && *it.has_table_lock_
                        && &buckets_.get() == &it.buckets_.get()
                        && index_ == it.index_ && slot_ == it.slot_);
            }

            //! Equivalent to !operator==(it)
            template <bool OTHER_CONST>
            bool operator!=(const templated_iterator<OTHER_CONST>& it) const
                BOOST_NOEXCEPT_OR_NOTHROW {
                return !(operator==(it));
            }

            //! Return the key-value pair pointed to by the iterator. Behavior
            //! is undefined if the iterator is at the end.
            const value_type& operator*() const {
                check_iterator();
                return buckets_.get()[index_].kvpair(slot_);
            }

            //! Returns a mutable reference to the current key-value pair
            //! pointed to by the iterator. Behavior is undefined if the
            //! iterator is at the end.
<<<<<<< HEAD
            typename boost::conditional<IS_CONST, const value_type&,
                                        value_type&>::type
            operator*() {
=======
            LIBCUCKOO_ENABLE_IF(!IS_CONST, value_type&) operator*() {
>>>>>>> f9c1d7eb
                check_iterator();
                return buckets_.get()[static_cast<size_t>(index_)].
                    kvpair(static_cast<size_t>(slot_));
            }

            //! Return a pointer to the immutable key-value pair pointed to by
            //! the iterator. Behavior is undefined if the iterator is at the
            //! end.
            const value_type* operator->() const {
                check_iterator();
                return &buckets_.get()[index_].kvpair(slot_);
            }

            //! Returns a mutable pointer to the current key-value pair pointed
            //! to by the iterator. Behavior is undefined if the iterator is at
            //! the end.
<<<<<<< HEAD

            typename boost::conditional<IS_CONST, const value_type*,
                                        value_type*>::type
            operator->() {
=======
            LIBCUCKOO_ENABLE_IF(!IS_CONST, value_type*) operator->() {
>>>>>>> f9c1d7eb
                check_iterator();
                return &buckets_.get()[index_].kvpair(slot_);
            }


            //! Advance the iterator to the next item in the table, or to the
            //! end of the table. Returns the iterator at its new position.
            //! Behavior is undefined if the iterator is at the end.
            templated_iterator& operator++() {
                // Move forward until we get to a slot that is occupied, or we
                // get to the end
                check_iterator();
                for (; static_cast<size_t>(index_) < buckets_.get().size();
                     ++index_) {
                    while (static_cast<size_t>(++slot_) < SLOT_PER_BUCKET) {
                        if (buckets_.get()[static_cast<size_t>(index_)].
                            occupied(static_cast<size_t>(slot_))) {
                            return *this;
                        }
                    }
                    slot_ = -1;
                }
                // We're at the end, so set index_ and slot_ to the end position
                boost::tie(index_, slot_) = end_pos(buckets_.get());
                return *this;
            }

            //! Advance the iterator to the next item in the table, or to the
            //! end of the table. Returns the iterator at its old position.
            //! Behavior is undefined if the iterator is at the end.
            templated_iterator operator++(int) {
                templated_iterator old(*this);
                ++(*this);
                return old;
            }

            //! Move the iterator back to the previous item in the table.
            //! Returns the iterator at its new position. Behavior is undefined
            //! if the iterator is at the beginning.
            templated_iterator& operator--() {
                // Move backward until we get to the beginning. If we try to
                // move before that, we stop.
                check_iterator();
                for (; index_ >= 0; --index_) {
                    while (--slot_ >= 0) {
                        if (buckets_.get()[static_cast<size_t>(index_)]
                            .occupied(static_cast<size_t>(slot_))) {
                            return *this;
                        }
                    }
                    slot_ = SLOT_PER_BUCKET;
                }
                // Either we iterated before begin(), which means we're in
                // undefined territory, or we iterated from the end of the table
                // back, which means the table is empty. Either way, setting the
                // index_ and slot_ to end_pos() is okay.
                boost::tie(index_, slot_) = end_pos(buckets_.get());
                return *this;
            }

            //! Move the iterator back to the previous item in the table.
            //! Returns the iterator at its old position. Behavior is undefined
            //! if the iterator is at the beginning.
            templated_iterator operator--(int) {
                templated_iterator old(*this);
                --(*this);
                return old;
            }

        private:
            static const std::pair<intmax_t, intmax_t> end_pos(
                const buckets_t& buckets) {
                // When index_ == buckets.size() and slot_ == 0, we're at the
                // end of the table. When index_ and slot_ point to the data
                // with the lowest bucket and slot, we're at the beginning of
                // the table. If there is nothing in the table, index_ ==
                // buckets.size() and slot_ == 0 also means we're at the
                // beginning of the table (so begin() == end()).
                return std::make_pair(buckets.size(), 0);
            }

            // The private constructor is used by locked_table to create
            // iterators from scratch. If the given index_-slot_ pair is at the
            // end of the table, or that spot is occupied, stay. Otherwise, step
            // forward to the next data item, or to the end of the table.
            templated_iterator(maybe_const_buckets_t& buckets,
                               boost::shared_ptr<bool> has_table_lock,
                               size_t index, size_t slot)
                : buckets_(buckets),
                  has_table_lock_(has_table_lock),
                  index_(static_cast<intmax_t>(index)),
                  slot_(static_cast<intmax_t>(slot)) {
                if (std::make_pair(index_, slot_) != end_pos(buckets) &&
                    !buckets[static_cast<size_t>(index_)]
                    .occupied(static_cast<size_t>(slot_))) {
                    operator++();
                }
            }

            // Throws an exception if the iterator has been invalidated because
            // the locked_table lost ownership of the table info.
            void check_iterator() const {
                if (!(*has_table_lock_)) {
                    throw std::runtime_error("Iterator has been invalidated");
                }
            }

            friend class cuckoohash_map<Key, T, Hash, Pred,
                                        Alloc, SLOT_PER_BUCKET>;
        };

    public:
        //! A iterator that provides read-only access to the table
        typedef templated_iterator<true> const_iterator;
        //! A iterator that provides read-write access to the table
        typedef templated_iterator<false> iterator;

        //! begin returns an iterator to the beginning of the table
        iterator begin() {
            check_table();
            return iterator(buckets_.get(), has_table_lock_, 0, 0);
        }

        //! begin returns a const_iterator to the beginning of the table
        const_iterator begin() const {
            check_table();
            return const_iterator(buckets_.get(), has_table_lock_, 0, 0);
        }

        //! cbegin returns a const_iterator to the beginning of the table
        const_iterator cbegin() const {
            return begin();
        }

        //! end returns an iterator to the end of the table
        iterator end() {
            check_table();
            const std::pair<intmax_t, intmax_t> end_pos =
                const_iterator::end_pos(buckets_.get());
            return iterator(buckets_.get(), has_table_lock_,
                            static_cast<size_t>(end_pos.first),
                            static_cast<size_t>(end_pos.second));
        }

        //! end returns a const_iterator to the end of the table
        const_iterator end() const {
            check_table();
            const std::pair<intmax_t, intmax_t> end_pos =
                const_iterator::end_pos(buckets_.get());
            return const_iterator(buckets_.get(), has_table_lock_,
                                  static_cast<size_t>(end_pos.first),
                                  static_cast<size_t>(end_pos.second));
        }

        //! cend returns a const_iterator to the end of the table
        const_iterator cend() const {
            return end();
        }

    private:
        BOOST_MOVABLE_BUT_NOT_COPYABLE(locked_table);

        // Throws an exception if the locked_table has been invalidated because
        // it lost ownership of the table info.
        void check_table() const {
            if (!has_table_lock()) {
                throw std::runtime_error(
                    "locked_table lost ownership of table");
            }
        }

        friend class cuckoohash_map<Key, T, Hash, Pred, Alloc, SLOT_PER_BUCKET>;
    };

    //! lock_table construct a \ref locked_table object that owns all the locks
    //! in the table. This can be used to iterate through the table.
    locked_table lock_table() {
        return locked_table(*this);
    }

    // This class is a friend for unit testing
    friend class UnitTestInternalAccess;

    // Member variables
private:
    // 2**hashpower is the number of buckets. This cannot be changed unless all
    // the locks are taken on the table. Since it is still read and written by
    // multiple threads not necessarily synchronized by a lock, we keep it
    // atomic
    boost::atomic<size_t> hashpower_;

    // vector of buckets. The size or memory location of the buckets cannot be
    // changed unless al the locks are taken on the table. Thus, it is only safe
    // to access the buckets_ vector when you have at least one lock held.
    buckets_t buckets_;

    // array of locks. marked mutable, so that const methods can take locks.
    // Even though it's a vector, it should not ever change in size after the
    // initial allocation.
    mutable locks_t locks_;

    // a lock to synchronize expansions
    expansion_lock_t expansion_lock_;

    // stores the minimum load factor allowed for automatic expansions. Whenever
    // an automatic expansion is triggered (during an insertion where cuckoo
    // hashing fails, for example), we check the load factor against this
    // double, and throw an exception if it's lower than this value. It can be
    // used to signal when the hash function is bad or the input adversarial.
    boost::atomic<double> minimum_load_factor_;

    // stores the maximum hashpower allowed for any expansions. If set to
    // NO_MAXIMUM_HASHPOWER, this limit will be disregarded.
    boost::atomic<size_t> maximum_hashpower_;

    // The hash function
    hasher hash_fn;

    // The equality function
    key_equal eq_fn;

    // The allocator
    allocator_type pair_allocator_;
};

#endif // _CUCKOOHASH_MAP_HH<|MERGE_RESOLUTION|>--- conflicted
+++ resolved
@@ -46,13 +46,8 @@
            class T,
            class Hash = boost::hash<Key>,
            class Pred = std::equal_to<Key>,
-<<<<<<< HEAD
            class Alloc = std::allocator<std::pair<const Key, T> >,
-           size_t SLOT_PER_BUCKET = DEFAULT_SLOT_PER_BUCKET
-=======
-           class Alloc = std::allocator<std::pair<const Key, T>>,
            size_t SLOT_PER_BUCKET = LIBCUCKOO_DEFAULT_SLOT_PER_BUCKET
->>>>>>> f9c1d7eb
            >
 class cuckoohash_map {
 public:
@@ -272,33 +267,14 @@
             return kvpair(ind).second;
         }
 
-<<<<<<< HEAD
         template <typename K, typename V>
-        void setKV(size_t ind, partial_t p, BOOST_FWD_REF(K) k,
-                   BOOST_FWD_REF(V) v) {
-            partial(ind) = p;
-            typename boost::container::allocator_traits<
-                allocator_type>::template rebind_alloc<storage_value_type>
-                pair_allocator;
-
-            occupied_[ind] = true;
-
-            boost::container::allocator_traits<allocator_type>::
-                template rebind_traits<storage_value_type>::construct(
-                    pair_allocator, &storage_kvpair(ind), boost::forward<K>(k),
-                    boost::forward<V>(v));
-=======
-        template <typename K, typename... Args>
-        void setKV(allocator_type& alloc,
-                   size_t ind, partial_t p, K&& k, Args&&... args) {
+        void setKV(allocator_type& alloc, size_t ind, partial_t p,
+                   BOOST_FWD_REF(K) k, BOOST_FWD_REF(V) v) {
             partial(ind) = p;
             occupied_[ind] = true;
-            alloc.construct(
-                &storage_kvpair(ind),
-                std::piecewise_construct,
-                std::forward_as_tuple(std::forward<K>(k)),
-                std::forward_as_tuple(std::forward<Args>(args)...));
->>>>>>> f9c1d7eb
+            boost::container::allocator_traits<allocator_type>::construct(
+                alloc, &storage_kvpair(ind), boost::forward<K>(k),
+                boost::forward<V>(v));
         }
 
         void eraseKV(size_t ind) {
@@ -322,13 +298,8 @@
             assert(b1.occupied(slot1));
             assert(!b2.occupied(slot2));
             storage_value_type& tomove = b1.storage_kvpair(slot1);
-<<<<<<< HEAD
-            b2.setKV(slot2, b1.partial(slot1),
+            b2.setKV(alloc, slot2, b1.partial(slot1),
                      boost::move(tomove.first), boost::move(tomove.second));
-=======
-            b2.setKV(alloc, slot2, b1.partial(slot1),
-                     std::move(tomove.first), std::move(tomove.second));
->>>>>>> f9c1d7eb
             b1.eraseKV(slot1);
         }
     };
@@ -340,25 +311,17 @@
         buckets_t;
 
     // The type of the locks container
-<<<<<<< HEAD
     BOOST_STATIC_ASSERT_MSG(
-        LOCK_ARRAY_GRANULARITY >= 0 && LOCK_ARRAY_GRANULARITY <= 16,
-        "LOCK_ARRAY_GRANULARITY constant must be between 0 and 16, inclusive");
-    typedef lazy_array<
-        16 - LOCK_ARRAY_GRANULARITY, LOCK_ARRAY_GRANULARITY, spinlock,
+        LIBCUCKOO_LOCK_ARRAY_GRANULARITY >= 0 &&
+            LIBCUCKOO_LOCK_ARRAY_GRANULARITY <= 16,
+        "LIBCUCKOO_LOCK_ARRAY_GRANULARITY constant must be between "
+        "0 and 16, inclusive");
+    typedef libcuckoo_lazy_array<
+        16 - LIBCUCKOO_LOCK_ARRAY_GRANULARITY, LIBCUCKOO_LOCK_ARRAY_GRANULARITY,
+        spinlock,
         libcuckoo_aligned_allocator<typename boost::container::allocator_traits<
             allocator_type>::template rebind_alloc<spinlock> > >
         locks_t;
-=======
-    static_assert(LIBCUCKOO_LOCK_ARRAY_GRANULARITY >= 0 &&
-                  LIBCUCKOO_LOCK_ARRAY_GRANULARITY <= 16,
-                  "LIBCUCKOO_LOCK_ARRAY_GRANULARITY constant must be between "
-                  "0 and 16, inclusive");
-    typedef libcuckoo_lazy_array<
-        16 - LIBCUCKOO_LOCK_ARRAY_GRANULARITY, LIBCUCKOO_LOCK_ARRAY_GRANULARITY,
-        spinlock,
-        typename allocator_type::template rebind<spinlock>::other> locks_t;
->>>>>>> f9c1d7eb
 
     // The type of the expansion lock
     typedef boost::mutex expansion_lock_t;
@@ -707,7 +670,7 @@
     }
 
     //! get_allocator returns the allocator object used by the table.
-    allocator_type get_allocator() const noexcept {
+    allocator_type get_allocator() const BOOST_NOEXCEPT_OR_NOTHROW {
         return pair_allocator_;
     }
 
@@ -1432,15 +1395,9 @@
                        const size_t bucket_ind, const size_t slot,
                        BOOST_FWD_REF(K) key, BOOST_FWD_REF(V) val) {
         assert(!b.occupied(slot));
-<<<<<<< HEAD
-        b.setKV(slot, partial, boost::forward<K>(key),
-                boost::forward<V>(val));
+        b.setKV(pair_allocator_, slot, partial,
+                boost::forward<K>(key), boost::forward<V>(val));
         nonatomic_inc(&locks_[lock_ind(bucket_ind)].elems_in_buckets);
-=======
-        b.setKV(pair_allocator_, slot, partial,
-                std::forward<K>(key), std::forward<Args>(val)...);
-        ++locks_[lock_ind(bucket_ind)].elems_in_buckets;
->>>>>>> f9c1d7eb
     }
 
     // try_find_insert_bucket will search the bucket and store the index of an
@@ -2123,13 +2080,9 @@
             //! Returns a mutable reference to the current key-value pair
             //! pointed to by the iterator. Behavior is undefined if the
             //! iterator is at the end.
-<<<<<<< HEAD
             typename boost::conditional<IS_CONST, const value_type&,
                                         value_type&>::type
             operator*() {
-=======
-            LIBCUCKOO_ENABLE_IF(!IS_CONST, value_type&) operator*() {
->>>>>>> f9c1d7eb
                 check_iterator();
                 return buckets_.get()[static_cast<size_t>(index_)].
                     kvpair(static_cast<size_t>(slot_));
@@ -2146,14 +2099,10 @@
             //! Returns a mutable pointer to the current key-value pair pointed
             //! to by the iterator. Behavior is undefined if the iterator is at
             //! the end.
-<<<<<<< HEAD
 
             typename boost::conditional<IS_CONST, const value_type*,
                                         value_type*>::type
             operator->() {
-=======
-            LIBCUCKOO_ENABLE_IF(!IS_CONST, value_type*) operator->() {
->>>>>>> f9c1d7eb
                 check_iterator();
                 return &buckets_.get()[index_].kvpair(slot_);
             }
