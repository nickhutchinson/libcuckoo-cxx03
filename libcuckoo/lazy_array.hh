/** \file */

#ifndef _LAZY_ARRAY_HH
#define _LAZY_ARRAY_HH

#include <stdint.h>
#include <algorithm>
#include <cassert>
#include <memory>

#include <boost/array.hpp>
#include <boost/config.hpp>
#include <boost/move/move.hpp>
#include <boost/container/allocator_traits.hpp>

#include "cuckoohash_util.hh"

// lazy array. A fixed-size array, broken up into segments that are dynamically
// allocated, only when requested. The array size and segment size are
// pre-defined, and are powers of two. The user must make sure the necessary
// segments are allocated before accessing the array.
template <uint8_t OFFSET_BITS, uint8_t SEGMENT_BITS,
          class T, class Alloc = std::allocator<T>
          >
<<<<<<< HEAD
class lazy_array {
    BOOST_STATIC_ASSERT_MSG(SEGMENT_BITS + OFFSET_BITS <= sizeof(size_t) * 8,
                            "The number of segment and offset bits cannot "
                            "exceed  the number of bits in a size_t");
=======
class libcuckoo_lazy_array {
    static_assert(SEGMENT_BITS + OFFSET_BITS <= sizeof(size_t)*8,
                  "The number of segment and offset bits cannot exceed "
                  " the number of bits in a size_t");
>>>>>>> f9c1d7eb
private:
    BOOST_STATIC_CONSTEXPR size_t SEGMENT_SIZE = 1ULL << OFFSET_BITS;
    BOOST_STATIC_CONSTEXPR size_t NUM_SEGMENTS = 1ULL << SEGMENT_BITS;
    // The segments array itself is mutable, so that the const subscript
    // operator can still add segments
    mutable boost::array<T*, NUM_SEGMENTS> segments_;

<<<<<<< HEAD
    void move_other_array(BOOST_RV_REF(lazy_array) arr) {
=======
    void move_other_array(libcuckoo_lazy_array&& arr) {
>>>>>>> f9c1d7eb
        clear();
        std::copy(arr.segments_.begin(), arr.segments_.end(),
                  segments_.begin());
        std::fill(arr.segments_.begin(), arr.segments_.end(), NULL);
    }

    inline size_t get_segment(size_t i) const {
        return i >> OFFSET_BITS;
    }

    BOOST_STATIC_CONSTEXPR size_t OFFSET_MASK = ((1ULL << OFFSET_BITS) - 1);
    inline size_t get_offset(size_t i) const {
        return i & OFFSET_MASK;
    }

    // Allocates an array of the given size and value-initializes each element
    // with the 0-argument constructor
    T* create_array(const size_t size) {
        Alloc allocator;
        typedef boost::container::allocator_traits<Alloc> traits_t;
        T* arr = allocator.allocate(size);
        // Initialize all the elements, safely deallocating and destroying
        // everything in case of error.
        size_t i;
        try {
            for (i = 0; i < size; ++i) {
                traits_t::construct(allocator, &arr[i]);
            }
        } catch (...) {
            for (size_t j = 0; j < i; ++j) {
                traits_t::destroy(allocator, &arr[j]);
            }
            traits_t::deallocate(allocator, arr, size);
            throw;
        }
        return arr;
    }

    // Destroys every element of an array of the given size and then deallocates
    // the memory.
    void destroy_array(T* arr, const size_t size) {
        Alloc allocator;
        typedef boost::container::allocator_traits<Alloc> traits_t;
        for (size_t i = 0; i < size; ++i) {
            traits_t::destroy(allocator, &arr[i]);
        }
        traits_t::deallocate(allocator, arr, size);
    }

<<<<<<< HEAD
    // No copying
    BOOST_MOVABLE_BUT_NOT_COPYABLE(lazy_array);

public:
    lazy_array(): segments_() {}

    //! Move constructor for a lazy array
    lazy_array(BOOST_RV_REF(lazy_array) arr) : segments_() {
        move_other_array(boost::move(arr));
    }

    //! Move assignment for a lazy array
    lazy_array& operator=(BOOST_RV_REF(lazy_array) arr) {
        move_other_vector(boost::move(arr));
=======
public:
    libcuckoo_lazy_array(): segments_{{nullptr}} {}

    // No copying
    libcuckoo_lazy_array(const libcuckoo_lazy_array&) = delete;
    libcuckoo_lazy_array& operator=(const libcuckoo_lazy_array&) = delete;

    //! Move constructor for a lazy array
    libcuckoo_lazy_array(libcuckoo_lazy_array&& arr) : segments_{{nullptr}} {
        move_other_array(std::move(arr));
    }

    //! Move assignment for a lazy array
    libcuckoo_lazy_array& operator=(libcuckoo_lazy_array&& arr) {
        move_other_vector(std::move(arr));
>>>>>>> f9c1d7eb
        return *this;
    }

    ~libcuckoo_lazy_array() {
        clear();
    }

    //! Destroys all elements in the array and sets its allocated size to 0.
    void clear() {
        for (size_t i = 0; i < segments_.size(); ++i) {
            if (segments_[i] != NULL) {
                destroy_array(segments_[i], SEGMENT_SIZE);
                segments_[i] = NULL;
            }
        }
    }

    //! Array index operator which returns a mutable reference
    T& operator[](size_t i) {
        assert(segments_[get_segment(i)] != NULL);
        return segments_[get_segment(i)][get_offset(i)];
    }

    //! Array index operator which returns a const reference
    const T& operator[](size_t i) const {
        assert(segments_[get_segment(i)] != NULL);
        return segments_[get_segment(i)][get_offset(i)];
    }

    /**
     * Ensures that the array has enough segments to index `target` elements, not
     * exceeding the total size. The user must ensure that the array is properly
     * allocated before accessing a certain index. This saves having to check
     * every index operation.
     *
     * @param target the maximum number of elements we should be able to access
     * after calling this function
     */
    void allocate(size_t target) {
        assert(target <= size());
        if (target == 0) {
            return;
        }
        const size_t last_segment = get_segment(target - 1);
        for (size_t i = 0; i <= last_segment; ++i) {
            if (segments_[i] == NULL) {
                segments_[i] = create_array(SEGMENT_SIZE);
            }
        }
    }

    //! Returns the number of elements in the array that can be indexed,
    //! starting contiguously from the beginning.
    size_t allocated_size() const {
        size_t num_allocated_segments = 0;
        for (;
             (num_allocated_segments < NUM_SEGMENTS &&
              segments_[num_allocated_segments] != NULL);
             ++num_allocated_segments) {}
        return num_allocated_segments * SEGMENT_SIZE;
    }

    //! The maximum number of elements the array can hold at full allocation.
    //! Note that \ref size is not the same thing as \ref allocated_size.
    static BOOST_CONSTEXPR size_t size() {
        return 1ULL << (OFFSET_BITS + SEGMENT_BITS);
    }
};

#endif // _LAZY_ARRAY_HH<|MERGE_RESOLUTION|>--- conflicted
+++ resolved
@@ -22,17 +22,10 @@
 template <uint8_t OFFSET_BITS, uint8_t SEGMENT_BITS,
           class T, class Alloc = std::allocator<T>
           >
-<<<<<<< HEAD
-class lazy_array {
+class libcuckoo_lazy_array {
     BOOST_STATIC_ASSERT_MSG(SEGMENT_BITS + OFFSET_BITS <= sizeof(size_t) * 8,
                             "The number of segment and offset bits cannot "
                             "exceed  the number of bits in a size_t");
-=======
-class libcuckoo_lazy_array {
-    static_assert(SEGMENT_BITS + OFFSET_BITS <= sizeof(size_t)*8,
-                  "The number of segment and offset bits cannot exceed "
-                  " the number of bits in a size_t");
->>>>>>> f9c1d7eb
 private:
     BOOST_STATIC_CONSTEXPR size_t SEGMENT_SIZE = 1ULL << OFFSET_BITS;
     BOOST_STATIC_CONSTEXPR size_t NUM_SEGMENTS = 1ULL << SEGMENT_BITS;
@@ -40,11 +33,7 @@
     // operator can still add segments
     mutable boost::array<T*, NUM_SEGMENTS> segments_;
 
-<<<<<<< HEAD
-    void move_other_array(BOOST_RV_REF(lazy_array) arr) {
-=======
-    void move_other_array(libcuckoo_lazy_array&& arr) {
->>>>>>> f9c1d7eb
+    void move_other_array(BOOST_RV_REF(libcuckoo_lazy_array) arr) {
         clear();
         std::copy(arr.segments_.begin(), arr.segments_.end(),
                   segments_.begin());
@@ -94,38 +83,20 @@
         traits_t::deallocate(allocator, arr, size);
     }
 
-<<<<<<< HEAD
     // No copying
-    BOOST_MOVABLE_BUT_NOT_COPYABLE(lazy_array);
+    BOOST_MOVABLE_BUT_NOT_COPYABLE(libcuckoo_lazy_array);
 
 public:
-    lazy_array(): segments_() {}
+    libcuckoo_lazy_array(): segments_() {}
 
     //! Move constructor for a lazy array
-    lazy_array(BOOST_RV_REF(lazy_array) arr) : segments_() {
+    libcuckoo_lazy_array(BOOST_RV_REF(libcuckoo_lazy_array) arr) : segments_() {
         move_other_array(boost::move(arr));
     }
 
     //! Move assignment for a lazy array
-    lazy_array& operator=(BOOST_RV_REF(lazy_array) arr) {
+    libcuckoo_lazy_array& operator=(BOOST_RV_REF(libcuckoo_lazy_array) arr) {
         move_other_vector(boost::move(arr));
-=======
-public:
-    libcuckoo_lazy_array(): segments_{{nullptr}} {}
-
-    // No copying
-    libcuckoo_lazy_array(const libcuckoo_lazy_array&) = delete;
-    libcuckoo_lazy_array& operator=(const libcuckoo_lazy_array&) = delete;
-
-    //! Move constructor for a lazy array
-    libcuckoo_lazy_array(libcuckoo_lazy_array&& arr) : segments_{{nullptr}} {
-        move_other_array(std::move(arr));
-    }
-
-    //! Move assignment for a lazy array
-    libcuckoo_lazy_array& operator=(libcuckoo_lazy_array&& arr) {
-        move_other_vector(std::move(arr));
->>>>>>> f9c1d7eb
         return *this;
     }
 
