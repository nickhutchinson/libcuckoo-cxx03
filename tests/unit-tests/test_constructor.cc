--- conflicted
+++ resolved
@@ -48,18 +48,12 @@
 struct CustomHashFn {
     size_t operator()(size_t) const {
         return 0;
-<<<<<<< HEAD
     }
 };
 
 TEST_CASE("custom hasher", "[constructor]") {
     cuckoohash_map<size_t, size_t, CustomHashFn> map(
-        LIBCUCKOO_DEFAULT_SIZE, LIBCUCKOO_DEFAULT_MINIMUM_LOAD_FACTOR, LIBCUCKOO_NO_MAXIMUM_HASHPOWER);
-=======
-    };
-    cuckoohash_map<size_t, size_t, decltype(hashfn)> map(
-        LIBCUCKOO_DEFAULT_SIZE, hashfn);
->>>>>>> e5ee37c4
+        LIBCUCKOO_DEFAULT_SIZE);
     for (int i = 0; i < 1000; ++i) {
         REQUIRE(map.hash_function()(i) == 0);
     }
@@ -68,19 +62,12 @@
 struct CustomEqFn {
     bool operator()(size_t, size_t) const {
         return false;
-<<<<<<< HEAD
     }
 };
 
 TEST_CASE("custom equality", "[constructor]") {
     cuckoohash_map<size_t, size_t, boost::hash<size_t>, CustomEqFn> map(
-        LIBCUCKOO_DEFAULT_SIZE, LIBCUCKOO_DEFAULT_MINIMUM_LOAD_FACTOR, LIBCUCKOO_NO_MAXIMUM_HASHPOWER,
-        boost::hash<size_t>(), CustomEqFn());
-=======
-    };
-    cuckoohash_map<size_t, size_t, std::hash<size_t>, decltype(eqfn)> map(
-        LIBCUCKOO_DEFAULT_SIZE, std::hash<size_t>(), eqfn);
->>>>>>> e5ee37c4
+        LIBCUCKOO_DEFAULT_SIZE, boost::hash<size_t>(), CustomEqFn());
 
     for (int i = 0; i < 1000; ++i) {
         REQUIRE(map.key_eq()(i, i) == false);
@@ -106,12 +93,7 @@
 
     cuckoohash_map<int, int, boost::hash<int>, std::equal_to<int>,
                    StatefulAllocator<value_type> > tbl2(
-<<<<<<< HEAD
-                       LIBCUCKOO_DEFAULT_SIZE, LIBCUCKOO_DEFAULT_MINIMUM_LOAD_FACTOR,
-                       LIBCUCKOO_NO_MAXIMUM_HASHPOWER, boost::hash<int>(),
-=======
-                       LIBCUCKOO_DEFAULT_SIZE, std::hash<int>(),
->>>>>>> e5ee37c4
+                       LIBCUCKOO_DEFAULT_SIZE, boost::hash<int>(),
                        std::equal_to<int>(), alloc);
     REQUIRE(tbl2.get_allocator().state == 10);
 }