#include <catch.hpp>

#include <algorithm>
#include <stdexcept>
#include <string>
#include <utility>

#include <boost/align/alignment_of.hpp>
#include <boost/aligned_storage.hpp>
#include <boost/chrono.hpp>
#include <boost/move/move.hpp>
#include <boost/thread.hpp>

#include <libcuckoo/cuckoohash_map.hh>
#include "unit_test_util.hh"

TEST_CASE("empty table iteration", "[iterator]") {
    IntIntTable table;
    {
<<<<<<< HEAD
        IntIntTable::locked_table lt = table.lock_table();
        IntIntTable::locked_table::iterator it = lt.begin();

=======
        auto lt = table.lock_table();
>>>>>>> c9f91143
        REQUIRE(lt.begin() == lt.begin());
        REQUIRE(lt.begin() == lt.end());

        REQUIRE(lt.cbegin() == lt.begin());
        REQUIRE(lt.begin() == lt.end());

        REQUIRE(lt.cbegin() == lt.begin());
        REQUIRE(lt.cend() == lt.end());
    }
}

template <class LockedTable>
void AssertLockedTableIsReleased(LockedTable& lt) {
    REQUIRE(!lt.is_active());
    REQUIRE_THROWS_AS(lt.begin(), std::runtime_error);
    REQUIRE_THROWS_AS(lt.end(), std::runtime_error);
    REQUIRE_THROWS_AS(lt.cbegin(), std::runtime_error);
    REQUIRE_THROWS_AS(lt.cend(), std::runtime_error);
}

TEST_CASE("iterator release", "[iterator]") {
    IntIntTable table;
    table.insert(10, 10);

<<<<<<< HEAD
    SECTION("explicit release") {
        IntIntTable::locked_table lt = table.lock_table();
        IntIntTable::locked_table::iterator it = lt.begin();
        lt.release();
        AssertLockedTableIsReleased(lt);
    }

    SECTION("release through destructor") {
        boost::aligned_storage<sizeof(IntIntTable::locked_table),
                               boost::alignment::alignment_of<
                                   IntIntTable::locked_table>::value>::type
=======
    SECTION("explicit unlock") {
        auto lt = table.lock_table();
        auto it = lt.begin();
        lt.unlock();
        AssertLockedTableIsReleased(lt);
    }

    SECTION("unlock through destructor") {
        typename std::aligned_storage<sizeof(IntIntTable::locked_table),
                                      alignof(IntIntTable::locked_table)>::type
>>>>>>> c9f91143
            lt_storage;
        new (&lt_storage) IntIntTable::locked_table(table.lock_table());
        IntIntTable::locked_table& lt_ref =
            *reinterpret_cast<IntIntTable::locked_table*>(&lt_storage);
        IntIntTable::locked_table::iterator it = lt_ref.begin();
        lt_ref.IntIntTable::locked_table::~locked_table();
        AssertLockedTableIsReleased(lt_ref);
        lt_ref.unlock();
        AssertLockedTableIsReleased(lt_ref);
    }

    SECTION("iterators compare after table is moved") {
        IntIntTable::locked_table lt1 = table.lock_table();
        IntIntTable::locked_table::iterator it1 = lt1.begin();
        IntIntTable::locked_table::iterator it2 = lt1.begin();
        REQUIRE(it1 == it2);
        IntIntTable::locked_table lt2(boost::move(lt1));
        REQUIRE(it1 == it2);
        lt2.unlock();
    }
}

TEST_CASE("iterator walkthrough", "[iterator]") {
    IntIntTable table;
    for (int i = 0; i < 10; ++i) {
        table.insert(i, i);
    }

    SECTION("forward postfix walkthrough") {
        IntIntTable::locked_table lt = table.lock_table();
        IntIntTable::locked_table::const_iterator it = lt.cbegin();
        for (size_t i = 0; i < table.size(); ++i) {
            REQUIRE((*it).first == (*it).second);
            REQUIRE(it->first == it->second);
            IntIntTable::locked_table::const_iterator old_it = it;
            REQUIRE(old_it == it++);
        }
        REQUIRE(it == lt.end());
    }

    SECTION("forward prefix walkthrough") {
        IntIntTable::locked_table lt = table.lock_table();
        IntIntTable::locked_table::const_iterator it = lt.cbegin();
        for (size_t i = 0; i < table.size(); ++i) {
            REQUIRE((*it).first == (*it).second);
            REQUIRE(it->first == it->second);
            ++it;
        }
        REQUIRE(it == lt.end());
    }

    SECTION("backwards postfix walkthrough") {
        IntIntTable::locked_table lt = table.lock_table();
        IntIntTable::locked_table::const_iterator it = lt.cend();
        for (size_t i = 0; i < table.size(); ++i) {
            IntIntTable::locked_table::const_iterator old_it = it;
            REQUIRE(old_it == it--);
            REQUIRE((*it).first == (*it).second);
            REQUIRE(it->first == it->second);
        }
        REQUIRE(it == lt.begin());
    }

    SECTION("backwards prefix walkthrough") {
        IntIntTable::locked_table lt = table.lock_table();
        IntIntTable::locked_table::const_iterator it = lt.cend();
        for (size_t i = 0; i < table.size(); ++i) {
            --it;
            REQUIRE((*it).first == (*it).second);
            REQUIRE(it->first == it->second);
        }
        REQUIRE(it == lt.begin());
    }

    SECTION("walkthrough works after move") {
        IntIntTable::locked_table lt = table.lock_table();
        IntIntTable::locked_table::const_iterator it = lt.cend();
        IntIntTable::locked_table lt2 = boost::move(lt);
        for (size_t i = 0; i < table.size(); ++i) {
            --it;
            REQUIRE((*it).first == (*it).second);
            REQUIRE(it->first == it->second);
        }
        REQUIRE(it == lt2.begin());

    }
}

TEST_CASE("iterator modification", "[iterator]") {
    IntIntTable table;
    for (int i = 0; i < 10; ++i) {
        table.insert(i, i);
    }

    IntIntTable::locked_table lt = table.lock_table();
    for (IntIntTable::locked_table::iterator it = lt.begin(); it != lt.end();
         ++it) {
        it->second = it->second + 1;
    }

    IntIntTable::locked_table::const_iterator it = lt.cbegin();
    for (size_t i = 0; i < table.size(); ++i) {
        REQUIRE(it->first == it->second - 1);
        ++it;
    }
    REQUIRE(it == lt.end());
}

static void ThreadFn(IntIntTable* table) {
    for (int i = 0; i < 10; ++i) {
        table->insert(i, i);
    }
}

TEST_CASE("lock table blocks inserts", "[iterator]") {
    IntIntTable table;
    IntIntTable::locked_table lt = table.lock_table();
    boost::thread thread(ThreadFn, &table);
    boost::this_thread::sleep_for(boost::chrono::milliseconds(100));
    REQUIRE(table.size() == 0);
    lt.unlock();
    thread.join();

    REQUIRE(table.size() == 10);
}

TEST_CASE("Cast iterator to const iterator", "[iterator]") {
    IntIntTable table;
    for (int i = 0; i < 10; ++i) {
        table.insert(i, i);
    }
    auto lt = table.lock_table();
    for (IntIntTable::locked_table::iterator it = lt.begin(); it != lt.end(); ++it) {
        REQUIRE(it->first == it->second);
        it->second++;
        IntIntTable::locked_table::const_iterator const_it = it;
        REQUIRE(it->first + 1 == it->second);
    }
}<|MERGE_RESOLUTION|>--- conflicted
+++ resolved
@@ -17,13 +17,7 @@
 TEST_CASE("empty table iteration", "[iterator]") {
     IntIntTable table;
     {
-<<<<<<< HEAD
         IntIntTable::locked_table lt = table.lock_table();
-        IntIntTable::locked_table::iterator it = lt.begin();
-
-=======
-        auto lt = table.lock_table();
->>>>>>> c9f91143
         REQUIRE(lt.begin() == lt.begin());
         REQUIRE(lt.begin() == lt.end());
 
@@ -48,30 +42,17 @@
     IntIntTable table;
     table.insert(10, 10);
 
-<<<<<<< HEAD
-    SECTION("explicit release") {
+    SECTION("explicit unlock") {
         IntIntTable::locked_table lt = table.lock_table();
         IntIntTable::locked_table::iterator it = lt.begin();
-        lt.release();
-        AssertLockedTableIsReleased(lt);
-    }
-
-    SECTION("release through destructor") {
-        boost::aligned_storage<sizeof(IntIntTable::locked_table),
-                               boost::alignment::alignment_of<
-                                   IntIntTable::locked_table>::value>::type
-=======
-    SECTION("explicit unlock") {
-        auto lt = table.lock_table();
-        auto it = lt.begin();
         lt.unlock();
         AssertLockedTableIsReleased(lt);
     }
 
     SECTION("unlock through destructor") {
-        typename std::aligned_storage<sizeof(IntIntTable::locked_table),
-                                      alignof(IntIntTable::locked_table)>::type
->>>>>>> c9f91143
+        boost::aligned_storage<sizeof(IntIntTable::locked_table),
+                               boost::alignment::alignment_of<
+                                   IntIntTable::locked_table>::value>::type
             lt_storage;
         new (&lt_storage) IntIntTable::locked_table(table.lock_table());
         IntIntTable::locked_table& lt_ref =
@@ -203,7 +184,7 @@
     for (int i = 0; i < 10; ++i) {
         table.insert(i, i);
     }
-    auto lt = table.lock_table();
+    IntIntTable::locked_table lt = table.lock_table();
     for (IntIntTable::locked_table::iterator it = lt.begin(); it != lt.end(); ++it) {
         REQUIRE(it->first == it->second);
         it->second++;
